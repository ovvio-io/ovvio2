--- conflicted
+++ resolved
@@ -1,8 +1,4 @@
-<<<<<<< HEAD
 import { BaseLogEntry, NormalizedLogEntry } from "./entry.ts";
-=======
-import { BaseLogEntry, NormalizedLogEntry } from './entry.ts';
->>>>>>> 467c18a9
 
 export const kServerMetricNames = [
   "PeerResponseTime",
@@ -14,11 +10,8 @@
   "IncompatibleProtocolVersion",
 ] as const;
 
-<<<<<<< HEAD
-=======
 export type ServerMetricName = (typeof kServerMetricNames)[number];
 
->>>>>>> 467c18a9
 export const kClientMetricNames = [
   "QueryFired",
   "QueryCancelled",
@@ -38,11 +31,7 @@
 export type MetricType = "Count" | "Gauge" | "Histogram" | "Summary";
 
 export interface BaseMetricLogEntry extends BaseLogEntry {
-<<<<<<< HEAD
   severity: "INFO";
-=======
-  severity: 'INFO';
->>>>>>> 467c18a9
   name: MetricName;
   value: number;
   unit: MetricUnit;
@@ -57,22 +46,14 @@
 };
 
 export type MetricLogEntryType<N extends MetricName> =
-<<<<<<< HEAD
   N extends "PeerResponseTime" ? MetricLogWithURL : BaseMetricLogEntry;
-=======
-  N extends 'PeerResponseTime' ? MetricLogWithURL : BaseMetricLogEntry;
->>>>>>> 467c18a9
 
 export type MetricLogEntry = MetricLogEntryType<`${MetricName}`>;
 
 export function logEntryIsMetric(
   entry: NormalizedLogEntry<BaseLogEntry>
 ): entry is NormalizedLogEntry<MetricLogEntry> {
-<<<<<<< HEAD
   if (entry.severity !== "INFO" || typeof entry.name !== "string") {
-=======
-  if (entry.severity !== 'INFO' || typeof entry.name !== 'string') {
->>>>>>> 467c18a9
     return false;
   }
   return (kMetricNames as readonly string[]).includes(entry.name);
@@ -88,16 +69,9 @@
 
 export function isMetricWithURL(m: MetricLogEntry): m is MetricLogWithURL {
   return (
-<<<<<<< HEAD
     typeof m.url === "string" ||
     (m.urls instanceof Array &&
       m.urls.length > 0 &&
       typeof m.urls[0] === "string")
-=======
-    typeof m.url === 'string' ||
-    (m.urls instanceof Array &&
-      m.urls.length > 0 &&
-      typeof m.urls[0] === 'string')
->>>>>>> 467c18a9
   );
 }
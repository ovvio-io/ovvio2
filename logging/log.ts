--- conflicted
+++ resolved
@@ -2,7 +2,7 @@
   LogEntryDeveloperError,
   OperationalErrorLogEntry,
   SystemErrorLogEntry,
-} from './errors.ts';
+} from "./errors.ts";
 import {
   BaseLogEntry,
   GenericLogEntry,
@@ -10,10 +10,10 @@
   normalizeLogEntry,
   Severity,
   SeverityCodes,
-} from './entry.ts';
-import { MetricLogEntry } from './metrics.ts';
-import { ClientEventEntry } from './client-events.ts';
-import { ConsoleLogStream } from './console-stream.ts';
+} from "./entry.ts";
+import { MetricLogEntry } from "./metrics.ts";
+import { ClientEventEntry } from "./client-events.ts";
+import { ConsoleLogStream } from "./console-stream.ts";
 
 /**
  * A union type of all possible log entries.
@@ -27,11 +27,7 @@
   | ClientEventEntry;
 
 export interface LogStream {
-<<<<<<< HEAD
-  appendEntry(e: NormalizedLogEntry<LogEntry>): void;\
-=======
   appendEntry(e: NormalizedLogEntry<LogEntry>): void;
->>>>>>> 467c18a9
 }
 
 // TODO: Capture anonymous logs on client and sync them with the server

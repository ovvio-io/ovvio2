import React, { CSSProperties } from 'react';
import { Workspace } from '../cfds/client/graph/vertices/workspace.ts';
import { VertexManager } from '../cfds/client/graph/vertex-manager.ts';
import { cn, makeStyles } from '../styles/css-objects/index.ts';
import { brandLightTheme as theme } from '../styles/theme.tsx';
import { styleguide } from '../styles/styleguide.ts';
import { usePartialVertex } from '../web-app/src/core/cfds/react/vertex.ts';
import { useWorkspaceColor } from '../web-app/src/shared/workspace-icon/index.tsx';
import { VertexId } from '../cfds/client/graph/vertex.ts';
import { resolveWritingDirection } from '../base/string.ts';

const useStyles = makeStyles(() => ({
  workspaceIndicator: {
    display: 'flex',
    alignItems: 'center',
  },
  background: {
    height: styleguide.gridbase * 3,
    minWidth: styleguide.gridbase * 12,
    borderRadius: '2px 60px 60px 2px',
    color: theme.mono.m6,
    padding: styleguide.gridbase / 2,
    paddingRight: styleguide.gridbase * 1.5,
    paddingLeft: styleguide.gridbase * 1,
    boxSizing: 'border-box',
    display: 'flex',
    alignItems: 'center',
  },
  text: {
    // fontFamily: 'Poppins';
    fontSize: '10px',
    // font-style: normal;
    // font-weight: 400;
    lineHight: '14px' /* 140% */,
    textOverflow: 'ellipsis',
    height: '100%',
    whiteSpace: 'nowrap',
    display: 'inline-block',
    overflow: 'hidden',
  },
  colorIndicator: {
    width: styleguide.gridbase * 2,
    height: styleguide.gridbase * 2,
    borderRadius: styleguide.gridbase * 2,
  },
  rtl: {
    direction: 'rtl',
    textAlign: 'left',
  },
}));

export type WorkspaceIndicatorType = 'color' | 'full';

export interface WorkspaceIndicatorProps {
  workspace: VertexId<Workspace>;
  type?: WorkspaceIndicatorType;
  editable?: boolean;
  className?: string;
  style?: CSSProperties;
  ofSettings: boolean;
}

export function WorkspaceIndicator({
  workspace,
  type,
  editable,
  className,
  style,
  ofSettings,
}: WorkspaceIndicatorProps) {
  const styles = useStyles();
  const { name } = usePartialVertex(workspace, ['name']);
  const color = useWorkspaceColor(workspace)?.background || 'transparent';
  if (!type) {
    type = 'full';
  }
  const rtl = resolveWritingDirection(name) === 'rtl';
  return (
    <div
      className={cn(styles.workspaceIndicator, className)}
      style={{
        ...(ofSettings ? { paddingTop: '8px' } : {}),
      }}
    >
      {type === 'full' ? (
        <div
          className={cn(styles.background, className)}
          style={{
            backgroundColor: color,
            ...(ofSettings ? { height: '32px' } : {}),
          }}
        >
<<<<<<< HEAD
          <span
            className={cn(styles.text)}
            style={{
              ...(ofSettings ? { fontSize: '13px' } : {}),
            }}
          >
            {name}
          </span>
=======
          <span className={cn(styles.text, rtl && styles.rtl)}>{name}</span>
>>>>>>> 50720f54
        </div>
      ) : (
        <div
          className={cn(styles.colorIndicator)}
          style={{ backgroundColor: color }}
        ></div>
      )}
      {editable && <img src="/icons/editor/breadcrumbs/icon/arrow-small.svg" />}
    </div>
  );
}<|MERGE_RESOLUTION|>--- conflicted
+++ resolved
@@ -90,18 +90,14 @@
             ...(ofSettings ? { height: '32px' } : {}),
           }}
         >
-<<<<<<< HEAD
           <span
-            className={cn(styles.text)}
+            className={cn(styles.text, rtl && styles.rtl)}
             style={{
               ...(ofSettings ? { fontSize: '13px' } : {}),
             }}
           >
             {name}
           </span>
-=======
-          <span className={cn(styles.text, rtl && styles.rtl)}>{name}</span>
->>>>>>> 50720f54
         </div>
       ) : (
         <div

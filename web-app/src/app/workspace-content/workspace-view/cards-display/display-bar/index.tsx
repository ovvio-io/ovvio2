--- conflicted
+++ resolved
@@ -1,4 +1,4 @@
-import React, { useCallback } from "react";
+import React, { useCallback } from 'react';
 import {
   SortBy,
   ShowChecked,
@@ -7,56 +7,50 @@
   kDateFilters,
   TabId,
   kTabIds,
-<<<<<<< HEAD
 } from '../../../../../../../cfds/base/scheme-types.ts';
 import { NoteType } from '../../../../../../../cfds/client/graph/vertices/note.ts';
+import { Role } from '../../../../../../../cfds/client/graph/vertices/role.ts';
 import { User } from '../../../../../../../cfds/client/graph/vertices/user.ts';
-=======
-} from "../../../../../../../cfds/base/scheme-types.ts";
-import { NoteType } from "../../../../../../../cfds/client/graph/vertices/note.ts";
-import { Role } from "../../../../../../../cfds/client/graph/vertices/role.ts";
-import { User } from "../../../../../../../cfds/client/graph/vertices/user.ts";
->>>>>>> 58d5a76e
 import {
   useButtonStyles,
   Button,
-} from "../../../../../../../styles/components/buttons.tsx";
-import IconDropDownArrow from "../../../../../../../styles/components/icons/IconDropDownArrow.tsx";
-import IconDueDate from "../../../../../../../styles/components/icons/IconDueDate.tsx";
-import IconFilter from "../../../../../../../styles/components/icons/IconFilter.tsx";
+} from '../../../../../../../styles/components/buttons.tsx';
+import IconDropDownArrow from '../../../../../../../styles/components/icons/IconDropDownArrow.tsx';
+import IconDueDate from '../../../../../../../styles/components/icons/IconDueDate.tsx';
+import IconFilter from '../../../../../../../styles/components/icons/IconFilter.tsx';
 import DropDown, {
   DropDownItem,
-} from "../../../../../../../styles/components/inputs/drop-down.tsx";
-import { IconSort } from "../../../../../../../styles/components/new-icons/icon-sort.tsx";
+} from '../../../../../../../styles/components/inputs/drop-down.tsx';
+import { IconSort } from '../../../../../../../styles/components/new-icons/icon-sort.tsx';
 import {
   TabButton,
   TabsHeader,
-} from "../../../../../../../styles/components/tabs/index.tsx";
+} from '../../../../../../../styles/components/tabs/index.tsx';
 import {
   makeStyles,
   cn,
-} from "../../../../../../../styles/css-objects/index.ts";
-import { layout } from "../../../../../../../styles/layout.ts";
-import { MediaQueries } from "../../../../../../../styles/responsive.ts";
-import { styleguide } from "../../../../../../../styles/styleguide.ts";
+} from '../../../../../../../styles/css-objects/index.ts';
+import { layout } from '../../../../../../../styles/layout.ts';
+import { MediaQueries } from '../../../../../../../styles/responsive.ts';
+import { styleguide } from '../../../../../../../styles/styleguide.ts';
 // import { Text } from '../../../../../../../styles/components/texts.tsx';
-import { Text } from "../../../../../../../styles/components/typography.tsx";
-import { brandLightTheme as theme } from "../../../../../../../styles/theme.tsx";
-import { IconShow } from "../../../../../../../styles/components/new-icons/icon-show.tsx";
-import { IconPin } from "../../../../../../../styles/components/new-icons/icon-pin.tsx";
-import { IconCollapseExpand } from "../../../../../../../styles/components/new-icons/icon-collapse-expand.tsx";
+import { Text } from '../../../../../../../styles/components/typography.tsx';
+import { brandLightTheme as theme } from '../../../../../../../styles/theme.tsx';
+import { IconShow } from '../../../../../../../styles/components/new-icons/icon-show.tsx';
+import { IconPin } from '../../../../../../../styles/components/new-icons/icon-pin.tsx';
+import { IconCollapseExpand } from '../../../../../../../styles/components/new-icons/icon-collapse-expand.tsx';
 import {
   usePartialView,
   useGraphManager,
-} from "../../../../../core/cfds/react/graph.tsx";
-import { createUseStrings } from "../../../../../core/localization/index.tsx";
-import { ToolbarRightItem } from "../../toolbar/index.tsx";
-import { ComposeButton } from "./compose-button.tsx";
-import { GroupByDropDown } from "./group-by-drop-down.tsx";
-import { ViewToggle } from "./view-toggle.tsx";
-import { useLogger } from "../../../../../core/cfds/react/logger.tsx";
-import localization from "../cards-display.strings.json" assert { type: "json" };
-import { IconCheck } from "../../../../../../../styles/components/new-icons/icon-check.tsx";
+} from '../../../../../core/cfds/react/graph.tsx';
+import { createUseStrings } from '../../../../../core/localization/index.tsx';
+import { ToolbarRightItem } from '../../toolbar/index.tsx';
+import { ComposeButton } from './compose-button.tsx';
+import { GroupByDropDown } from './group-by-drop-down.tsx';
+import { ViewToggle } from './view-toggle.tsx';
+import { useLogger } from '../../../../../core/cfds/react/logger.tsx';
+import localization from '../cards-display.strings.json' assert { type: 'json' };
+import { IconCheck } from '../../../../../../../styles/components/new-icons/icon-check.tsx';
 
 const BUTTON_HEIGHT = styleguide.gridbase * 4;
 export const SIDES_PADDING = styleguide.gridbase * 11;
@@ -65,10 +59,10 @@
 
 const useStyles = makeStyles(() => ({
   bar: {
-    justifyContent: "flex-end",
-    alignItems: "stretch",
+    justifyContent: 'flex-end',
+    alignItems: 'stretch',
     marginTop: styleguide.gridbase * 4,
-    boxSizing: "border-box",
+    boxSizing: 'border-box',
     basedOn: [layout.column],
   },
   barRow: {
@@ -127,11 +121,11 @@
     padding: styleguide.gridbase,
   },
   extraFiltersSeparator: {
-    display: "inline-block",
-    width: "2px",
-    height: "24px",
+    display: 'inline-block',
+    width: '2px',
+    height: '24px',
     backgroundColor: theme.secondary.s5,
-    borderRadius: "2px",
+    borderRadius: '2px',
     // margin: [0, styleguide.gridbase * 2],
   },
 }));
@@ -152,7 +146,7 @@
   const styles = useStyles();
   const strings = useStrings();
   const logger = useLogger();
-  const view = usePartialView("sortBy");
+  const view = usePartialView('sortBy');
 
   const renderSelected = useCallback(
     () => (
@@ -170,10 +164,10 @@
   const onChange = useCallback(
     (val: SortBy) => {
       logger.log({
-        severity: "INFO",
-        event: "FilterChange",
+        severity: 'INFO',
+        event: 'FilterChange',
         type: `sortBy:${val}`,
-        source: "toolbar:sortBy",
+        source: 'toolbar:sortBy',
       });
       view.sortBy = val;
     },
@@ -189,7 +183,7 @@
       {SORT_BY.map((x) => (
         <DropDownItem value={x} key={x}>
           <Text>{strings[x]}</Text>
-          {view.sortBy === x && <IconCheck color ={'blue'} />}
+          {view.sortBy === x && <IconCheck color={'blue'} />}
         </DropDownItem>
       ))}
     </DropDown>
@@ -199,7 +193,7 @@
 function ShowCheckedDropDown() {
   const styles = useStyles();
   const strings = useStrings();
-  const view = usePartialView("showChecked");
+  const view = usePartialView('showChecked');
   // const eventLogger = useEventLogger();
 
   const renderSelected = useCallback(
@@ -242,7 +236,7 @@
       {kShowChecked.map((x) => (
         <DropDownItem value={x} key={`show-checked/${x}`}>
           <Text>{strings[x]}</Text>
-          {view.showChecked === x && <IconCheck color={"blue"} />}
+          {view.showChecked === x && <IconCheck color={'blue'} />}
         </DropDownItem>
       ))}
     </DropDown>
@@ -252,16 +246,16 @@
 function DateFilterDropdown() {
   const styles = useStyles();
   const strings = useStrings();
-  const view = usePartialView("dateFilter", "selectedTabId");
+  const view = usePartialView('dateFilter', 'selectedTabId');
 
   const text = view.dateFilter
     ? `${
-        view.selectedTabId === "overview" ? strings.timeFrame : strings.dueBy
+        view.selectedTabId === 'overview' ? strings.timeFrame : strings.dueBy
       } ${
-        (view.selectedTabId === "overview" ? "" : strings.thisPrefix + " ") +
+        (view.selectedTabId === 'overview' ? '' : strings.thisPrefix + ' ') +
         strings[view.dateFilter]
       }`
-    : view.selectedTabId === "overview"
+    : view.selectedTabId === 'overview'
     ? strings.noTimeFrame
     : strings.noDateFilter;
 
@@ -300,18 +294,18 @@
       renderSelected={renderSelected}
       onOpen={onOpen}
     >
-      <DropDownItem value={undefined} key={"clearDueDateFilter"}>
+      <DropDownItem value={undefined} key={'clearDueDateFilter'}>
         <Text>{strings.all}</Text>
-        {view.dateFilter === undefined && <IconCheck color={"blue"} />}
+        {view.dateFilter === undefined && <IconCheck color={'blue'} />}
       </DropDownItem>
       {kDateFilters.map((x) => (
         <DropDownItem value={x} key={x}>
           <Text>
-            {(view.selectedTabId === "overview"
-              ? ""
-              : strings.thisPrefix + " ") + strings[x]}
+            {(view.selectedTabId === 'overview'
+              ? ''
+              : strings.thisPrefix + ' ') + strings[x]}
           </Text>
-          {view.dateFilter === x && <IconCheck color={"blue"} />}
+          {view.dateFilter === x && <IconCheck color={'blue'} />}
         </DropDownItem>
       ))}
     </DropDown>
@@ -319,12 +313,12 @@
 }
 
 function ShowPinnedButton() {
-  const view = usePartialView("showPinned");
+  const view = usePartialView('showPinned');
   const styles = useStyles();
 
   const togglePinned = useCallback(() => {
     view.showPinned =
-      view.showPinned === "pinned" ? "pinned-unpinned" : "pinned";
+      view.showPinned === 'pinned' ? 'pinned-unpinned' : 'pinned';
   }, [view, view.showPinned]);
 
   return (
@@ -333,13 +327,13 @@
       className={cn(styles.iconItem)}
       // className={cn(styles.filterButton, styles.hasFilters)}
     >
-      <IconPin on={view.showPinned === "pinned"} />
+      <IconPin on={view.showPinned === 'pinned'} />
     </Button>
   );
 }
 
 function CollapseExpandeToggle() {
-  const view = usePartialView("notesExpandBase");
+  const view = usePartialView('notesExpandBase');
   const styles = useStyles();
 
   const togglePinned = useCallback(() => {
@@ -361,16 +355,9 @@
 function ExtraFilters() {
   const styles = useStyles();
   const graph = useGraphManager();
-<<<<<<< HEAD
   const items: JSX.Element[] = [];
   // const rootUser = graph.getRootVertex<User>();
   const view = usePartialView('noteType', 'viewType');
-=======
-  const unassignableRole = graph.getVertex<Role>("Unassignable").users;
-  const items: JSX.Element[] = [];
-  const rootUser = graph.getRootVertex<User>();
-  const view = usePartialView("noteType", "viewType");
->>>>>>> 58d5a76e
   // if (unassignableRole.has(rootUser) || rootUser.email.endsWith('@ovvio.io')) {
   //   if (items.length > 0) {
   //     items.push(<div className={cn(styles.extraFiltersSeparator)}></div>);
@@ -381,25 +368,25 @@
     items.push(<div className={cn(styles.extraFiltersSeparator)}></div>);
   }
   items.push(<DateFilterDropdown />);
-  if (view.selectedTabId !== "overview" && view.noteType === NoteType.Task) {
+  if (view.selectedTabId !== 'overview' && view.noteType === NoteType.Task) {
     if (items.length > 0) {
       items.push(<div className={cn(styles.extraFiltersSeparator)}></div>);
     }
     items.push(<ShowCheckedDropDown />);
   }
-  if (view.selectedTabId !== "overview") {
+  if (view.selectedTabId !== 'overview') {
     if (items.length > 0) {
       items.push(<div className={cn(styles.extraFiltersSeparator)}></div>);
     }
     items.push(<SortByDropDown />);
   }
-  if (view.selectedTabId !== "overview" && view.viewType === "board") {
+  if (view.selectedTabId !== 'overview' && view.viewType === 'board') {
     if (items.length > 0) {
       items.push(<div className={cn(styles.extraFiltersSeparator)}></div>);
     }
     items.push(<GroupByDropDown />);
   }
-  if (view.selectedTabId !== "overview" && view.viewType === "list") {
+  if (view.selectedTabId !== 'overview' && view.viewType === 'list') {
     if (items.length > 0) {
       items.push(<div className={cn(styles.extraFiltersSeparator)}></div>);
     }
@@ -415,13 +402,13 @@
   const styles = useStyles();
   const strings = useStrings();
   const logger = useLogger();
-  const view = usePartialView("showFilters");
+  const view = usePartialView('showFilters');
 
   const filterButtonClicked = useCallback(() => {
     logger.log({
-      severity: "INFO",
-      event: view.showFilters ? "Show" : "Hide",
-      source: "toolbar:filterMenu",
+      severity: 'INFO',
+      event: view.showFilters ? 'Show' : 'Hide',
+      source: 'toolbar:filterMenu',
     });
     view.showFilters = !view.showFilters;
   }, [logger, view]);
@@ -447,42 +434,22 @@
 function TabView() {
   const strings = useStrings();
   const styles = useStyles();
-  const view = usePartialView("noteType", "selectedTabId");
+  const view = usePartialView('noteType', 'selectedTabId');
   const graph = useGraphManager();
-<<<<<<< HEAD
-=======
-  const unassignable = graph.getVertex<Role>("Unassignable");
-  const rootUser = graph.getRootVertex<User>();
-  const showOverview =
-    unassignable.users.has(rootUser) || rootUser.email.endsWith("@ovvio.io");
->>>>>>> 58d5a76e
 
   const setSelected = useCallback(
     (tabId: TabId) => {
       view.selectedTabId = tabId;
-      if (tabId !== "overview") {
-        view.noteType = tabId === "tasks" ? NoteType.Task : NoteType.Note;
+      if (tabId !== 'overview') {
+        view.noteType = tabId === 'tasks' ? NoteType.Task : NoteType.Note;
       }
       view.closeFiltersDrawer();
     },
     [view]
   );
   const tabs: React.ReactElement[] = [];
-<<<<<<< HEAD
   for (const tabId of ['tasks', 'notes'] as TabId[]) {
     tabs.push(<TabButton value={tabId}>{strings[tabId]}</TabButton>);
-=======
-  for (const tabId of kTabIds) {
-    if (tabId === "overview" && !showOverview) {
-      continue;
-    }
-    tabs.push(
-      <TabButton value={tabId}>
-        {strings[tabId]}
-        {view.selectedTabId === tabId && <IconCheck color={"blue"} />}
-      </TabButton>
-    );
->>>>>>> 58d5a76e
   }
   return (
     <TabsHeader
@@ -502,7 +469,7 @@
 export function DisplayBar(props?: DisplayBarProps) {
   const { className, ...rest } = props || {};
   const styles = useStyles();
-  const view = usePartialView("selectedTabId");
+  const view = usePartialView('selectedTabId');
   // useSyncedFilter(props);
 
   const leftHand = (
@@ -519,7 +486,7 @@
         <TabView />
       </div>
       <div className={cn(styles.barRow)}>
-        {view.selectedTabId !== "overview" ? leftHand : null}
+        {view.selectedTabId !== 'overview' ? leftHand : null}
         <div className={cn(layout.flexSpacer)} />
         <ExtraFilters {...rest} />
         <ToolbarRightItem>

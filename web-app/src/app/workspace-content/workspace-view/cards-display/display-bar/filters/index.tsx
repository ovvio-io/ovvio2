--- conflicted
+++ resolved
@@ -39,12 +39,8 @@
 import { FilterCheckbox, FilterCheckboxState } from './filter-checkbox.tsx';
 import localization from './filters.strings.json' assert { type: 'json' };
 import { VertexManager } from '../../../../../../../../cfds/client/graph/vertex-manager.ts';
-<<<<<<< HEAD
-import { Tag } from '../../../../../../../../cfds/client/graph/vertices/tag.ts';
-=======
 import { Tag } from '../../../../../../../../cfds/client/graph/vertices/index.ts';
 import { Query } from '../../../../../../../../cfds/client/graph/query.ts';
->>>>>>> 48be9668
 
 const useStyles = makeStyles(
   () => ({
@@ -376,7 +372,7 @@
   const childTagsByWs = useSharedQuery('childTags');
   const childTags = usePartialVertices(
     childTagsByWs.transform((t) => view.selectedWorkspaces.has(t.workspace)),
-    ['name', 'parentTag'],
+    ['name', 'parentTag']
   );
   const result = useMemo(() => {
     const result: UnifiedTagDisplay[] = [];
@@ -391,13 +387,9 @@
         if (selectedWorkspaces.has(t.workspace)) {
           SetUtils.update(
             values,
-<<<<<<< HEAD
-            mapIterable(t.childTags, (tag) => tag.name)
-=======
             childTags
               .filter((child) => child.parentTag === t)
-              .map((t) => t.name),
->>>>>>> 48be9668
+              .map((t) => t.name)
           );
         }
       }

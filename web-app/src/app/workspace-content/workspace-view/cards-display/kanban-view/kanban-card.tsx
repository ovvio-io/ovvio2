import React, {
  MouseEventHandler,
  ReactNode,
  useCallback,
  useEffect,
  useMemo,
  useRef,
  useState,
} from 'react';
import { VertexManager } from '../../../../../../../cfds/client/graph/vertex-manager.ts';
import {
  Note,
  NoteType,
} from '../../../../../../../cfds/client/graph/vertices/note.ts';
import {
  usePartialVertex,
  useVertex,
} from '../../../../../core/cfds/react/vertex.ts';
import { useDocumentRouter } from '../../../../../core/react-utils/index.ts';
import { useAnimateHeight } from '../../../../../core/react-utils/animate.ts';
import { layout, styleguide } from '../../../../../../../styles/index.ts';
import { CheckBox } from '../../../../../../../styles/components/inputs/index.ts';
import { Text } from '../../../../../../../styles/components/texts.tsx'; //TODO: check
import {
  makeStyles,
  cn,
} from '../../../../../../../styles/css-objects/index.ts';
import { useTheme } from '../../../../../../../styles/theme.tsx';
import { UISource } from '../../../../../../../logging/client-events.ts';
import { useLogger } from '../../../../../core/cfds/react/logger.tsx';
import { NoteStatus } from '../../../../../../../cfds/base/scheme-types.ts';
import { TaskCheckbox } from '../../../../../../../components/task.tsx';
import { WorkspaceIndicator } from '../../../../../../../components/workspace-indicator.tsx';
import { CardFooter, DueDateIndicator } from '../card-item/card-footer.tsx';
import { PinCell } from '../list-view/table/item.tsx';
import { usePartialView } from '../../../../../core/cfds/react/graph.tsx';
import { IconCollapseExpand } from '../../../../../../../styles/components/new-icons/icon-collapse-expand.tsx';
import { Button } from '../../../../../../../styles/components/buttons.tsx';
import { View } from '../../../../../../../cfds/client/graph/vertices/view.ts';
import CardMenuView from '../../../../../shared/item-menu/index.tsx';
import { VertexId } from '../../../../../../../cfds/client/graph/vertex.ts';
import { Workspace } from '../../../../../../../cfds/client/graph/vertices/workspace.ts';
import { useWorkspaceColor } from '../../../../../shared/workspace-icon/index.tsx';
import { IconMore } from '../../../../../../../styles/components/new-icons/icon-more.tsx';
import Tooltip from '../../../../../../../styles/components/tooltip/index.tsx';

const TITLE_LINE_HEIGHT = styleguide.gridbase * 3;

export enum CardSize {
  Regular = 'regular',
  Small = 'small',
}

const useStyles = makeStyles((theme) => ({
  cardContainer: {
    position: 'relative',
  },

  card: {
    backgroundColor: '#FFF',
    cursor: 'pointer',
    padding: styleguide.gridbase,
    boxSizing: 'border-box',
    margin: '1px',
    boxShadow: '0px 0px 4px 0px rgba(151, 132, 97, 0.25)',
    display: 'flex',
    flexDirection: 'column',
  },
  [CardSize.Regular]: {
    preview: {
      paddingRight: styleguide.gridbase * 12,
    },
  },
  [CardSize.Small]: {},
  taskCard: {
    preview: {
      marginLeft: styleguide.gridbase * 4.5,
    },
  },
  header: {
    position: 'relative',
    alignItems: 'center',
    flexWrap: 'wrap',
    marginBottom: styleguide.gridbase,
    basedOn: [layout.row],
  },
  menu: {
    opacity: 0,
    transition: `${styleguide.transition.duration.short}ms linear opacity`,
  },
  menuVisible: {
    opacity: 1,
  },
  titleRow: {
    alignItems: 'flex-start',
    basedOn: [layout.row],
    '::before': {},
  },
  titleTextContainer: {
    padding: [0, styleguide.gridbase * 0],
    position: 'relative',
  },
  strikethroughDone: {
    textDecoration: 'line-through',
  },
  status: {
    marginRight: styleguide.gridbase,
    height: styleguide.gridbase * 3,
    width: styleguide.gridbase * 3,
    basedOn: [layout.column, layout.centerCenter],
  },
  titleText: {
    fontSize: 13,
    fontWeight: '400',
    display: 'inline',
    ...styleguide.transition.short,
  },
  preview: {
    marginTop: styleguide.gridbase * 1.25,
    marginLeft: styleguide.gridbase * 4,
    display: 'flex',
  },
  childList: {
    paddingLeft: styleguide.gridbase * 4,
    ...styleguide.transition.short,
    transitionProperty: 'height',
    paddingBottom: '4px',
  },
  hide: {
    overflow: 'hidden',
  },
  child: {
    margin: [styleguide.gridbase * 2, 0],
  },
  taskCheckbox: {
    marginTop: 2,
    marginRight: styleguide.gridbase,
  },
  taskCheckBoxContainer: {
    display: 'flex',
    alignItems: 'flex-start',
  },
  headerContainer: {
    display: 'flex',
    justifyContent: 'space-between',
  },
  cardMiddle: {
    padding: [styleguide.gridbase, 0, 0, 0],
    display: 'flex',
    alignItems: 'center',
  },
  breadCrumbsTitle: {
    fontSize: '10px',
    color: '#262626',
    position: 'relative',
    top: '1px',
  },
  breadCrumbsSlash: {
    position: 'relative',
    top: '2px',
    marginRight: styleguide.gridbase / 2,
    marginLeft: styleguide.gridbase / 2,
  },
  hoverableRow: {
    ':hover': {
      backgroundColor: '#FBF6EF',
    },
  },
  footerAndExpand: {
    display: 'flex',
    justifyContent: 'space-between',
  },
  expanderAndDate: {
    display: 'flex',
    justifyContent: 'space-between',
    flexDirection: 'Column',
    alignItems: 'flex-end',
  },
<<<<<<< HEAD
  workspaceIndicator: {
    maxWidth: styleguide.gridbase * 15,
=======

  RightHoverMoreButton: {
    position: 'absolute',
    top: '8px',
    right: '-15px',
  },

  listItem: {
    height: styleguide.gridbase * 3,
    width: styleguide.gridbase * 2,
    flexShrink: 0,
    basedOn: [layout.row],
  },
  listItemSelected: {
    itemTab: {
      backgroundColor: 'var(--ws-background)',
    },
  },
  itemTab: {
    cursor: 'pointer',
    userSelect: 'none',
    height: '100%',
    width: '100%',
    // minWidth: styleguide.gridbase * 18.5,
    borderBottomRightRadius: styleguide.gridbase * 2,
    borderTopRightRadius: styleguide.gridbase * 2,
    maxWidth: styleguide.gridbase * 20.5,
    paddingLeft: styleguide.gridbase * 0.5,
    paddingRight: styleguide.gridbase * 0.5,
    boxSizing: 'border-box',
    alignItems: 'center',
    whiteSpace: 'nowrap',
    // basedOn: [layout.row],
  },
  itemToggle: {
    marginLeft: styleguide.gridbase * 0.5,
    height: styleguide.gridbase * 2,
    width: styleguide.gridbase * 2,
    borderRadius: styleguide.gridbase,
    flexShrink: 0,
    background: 'var(--ws-inactive)',
    basedOn: [layout.column, layout.centerCenter],
>>>>>>> 84556948
  },
}));

export interface CardHeaderPartProps extends KanbanCardProps {
  isExpanded?: boolean;
  source: UISource;
  hideMenu?: boolean;
}

export function CardHeader({ card, showWorkspaceOnCard }: CardHeaderPartProps) {
  const styles = useStyles();
  const pCard = usePartialVertex(card, ['type', 'workspace', 'titlePlaintext']);
  const note = useVertex(card);
  const isTask = pCard.type === NoteType.Task;

  return (
    <div className={styles.cardMiddle}>
      {showWorkspaceOnCard && (
        <WorkspaceIndicator
          className={cn(styles.workspaceIndicator)}
          workspace={pCard.workspace.manager}
        />
      )}
      {isTask && (
        <>
          {note.parentNote && (
            <>
              <span className={cn(styles.breadCrumbsSlash)}>/</span>
              <Text className={cn(styles.breadCrumbsTitle)}>
                {note.parentNote.titlePlaintext}
              </Text>
            </>
          )}
        </>
      )}
      <div className={cn(layout.flexSpacer)} />
    </div>
  );
}

export function StatusCheckbox({
  card,
  source,
}: {
  card: VertexManager<Note>;
  source: UISource;
}) {
  const styles = useStyles();
  const theme = useTheme();
  const logger = useLogger();
  const pCard = usePartialVertex(card, [
    'tags',
    'workspace',
    'type',
    'isChecked',
  ]);
  if (pCard.type !== NoteType.Task || !pCard.isChecked) {
    return <div className={cn(styles.status)} />;
  }

  const onChange = useCallback(() => {
    pCard.isChecked = !pCard.isChecked;
    logger.log({
      severity: 'EVENT',
      event: 'MetadataChanged',
      type: 'status',
      vertex: pCard.key,
      status: pCard.isChecked ? NoteStatus.Checked : NoteStatus.Unchecked,
      source,
    });
  }, [pCard, logger, source, pCard.isChecked]);

  return (
    <div className={cn(styles.status)}>
      <CheckBox
        color={theme.background.text}
        checked={pCard.isChecked}
        onChange={onChange}
        name="status"
      />
    </div>
  );
}
const CollapseExpanderToggle = ({ isExpanded }: { isExpanded: boolean }) => {
  return (
    <Button>
      <IconCollapseExpand on={isExpanded} />
    </Button>
  );
};

const calculateIsExpanded = (
  card: VertexManager<Note>,
  view: Pick<View, 'notesExpandOverride' | 'notesExpandBase'>,
) => {
  const hasOverride = view.notesExpandOverride.has(card.key);

  return (
    (view.notesExpandBase && !hasOverride) ||
    (!view.notesExpandBase && hasOverride)
  );
};

export interface KanbanCardProps {
  card: VertexManager<Note>;
  size: CardSize;
  showChildCards?: boolean;
  className?: string;
  showWorkspaceOnCard?: boolean;
}

export const KanbanCard = React.forwardRef(function CardItemView(
  { card, className, size, showWorkspaceOnCard, ...rest }: KanbanCardProps,
  ref: React.ForwardedRef<HTMLDivElement>,
) {
  const styles = useStyles();
  const childListRef = useRef(null);
  const documentRouter = useDocumentRouter();
  const pCard = usePartialVertex(card, [
    'childCards',
    'tags',
    'type',
    'isChecked',
    'titlePlaintext',
  ]);

  const { childCards } = pCard;
  const view = usePartialView('notesExpandOverride', 'notesExpandBase');

  const [expanded, setExpanded] = useState(() =>
    calculateIsExpanded(card, view),
  );

  useEffect(() => {
    setExpanded(calculateIsExpanded(card, view));
  }, [card, view]);

  const style = useAnimateHeight(childListRef, expanded);
  const isTask = pCard.type === NoteType.Task;
  const isDone = pCard.isChecked;
  const logger = useLogger();
  const [isMouseOver, setIsMouseOver] = useState(false);
  const onMouseOver = useCallback(() => setIsMouseOver(true), []);
  const onMouseLeave = useCallback(() => setIsMouseOver(false), []);
  const hasOverride = view.notesExpandOverride.has(card.key);
  const { dueDate } = usePartialVertex(card, ['dueDate']);

  const source: UISource = 'board';

  const handleExpandCard: MouseEventHandler = (e) => {
    e.stopPropagation();
    view.setNoteExpandOverride(card.key, !hasOverride);
    setExpanded((x) => !x);
  };

  const onClick = useCallback(() => {
    documentRouter.goTo(card);
    logger.log({
      severity: 'EVENT',
      event: 'Navigation',
      type: 'open',
      source,
      destination: 'editor',
      vertex: card.key,
    });
  }, [card, documentRouter, logger, source]);

  return (
    <div className={cn(styles.cardContainer, className)} ref={ref} {...rest}>
      <div
        className={cn(
          styles.card,
          isTask && styles.taskCard,
          styles[size],
          styles.hoverableRow,
        )}
        onMouseEnter={onMouseOver}
        onMouseLeave={onMouseLeave}
        onClick={onClick}
      >
        {isMouseOver && (
          <div className={cn(styles.RightHoverMoreButton)}>
            <CardMenu card={card} isMouseOver={isMouseOver} />
          </div>
        )}
        <div className={cn(styles.headerContainer)}>
          <div className={cn(styles.taskCheckBoxContainer)}>
            {isTask ? (
              <TaskCheckbox task={card} className={cn(styles.taskCheckbox)} />
            ) : (
              <img
                key="NoteIconBoard"
                src="/icons/board/Note.svg"
                className={cn(styles.taskCheckbox)}
              />
            )}
            <div className={cn(styles.titleTextContainer)}>
              {pCard.titlePlaintext.split(' ').map((word, index) => (
                <Text
                  key={index}
                  className={cn(
                    styles.titleText,
                    isDone && isTask && styles.strikethroughDone,
                  )}
                >
                  {word}{' '}
                </Text>
              ))}
            </div>
          </div>
          <PinCell isChild={false} note={card} isMouseOver={isMouseOver} />
        </div>
        <CardHeader
          size={size}
          card={card}
          isExpanded={isMouseOver}
          source={source}
          showWorkspaceOnCard={showWorkspaceOnCard}
        />
        <div className={cn(styles.preview)} />
        <div className={cn(styles.footerAndExpand)}>
          <CardFooter
            isExpanded={isMouseOver}
            size={size}
            card={card}
            source={source}
          />
          <div className={cn(styles.expanderAndDate)}>
            {!!childCards.length && (
              <div onClick={(e) => handleExpandCard(e)}>
                <CollapseExpanderToggle isExpanded={expanded} />
              </div>
            )}
            {childCards.length == 0 && <div></div>}
            {dueDate && <DueDateIndicator card={card} source={source} />}
          </div>
        </div>
      </div>
      {expanded && (
        <div
          className={cn(styles.childList, !expanded && styles.hide)}
          ref={childListRef}
          style={style}
        >
          {childCards.map((child, index) => (
            <ChildCard
              size={size}
              key={child.key}
              card={child.manager as VertexManager<Note>}
              index={index}
              isVisible={expanded}
            />
          ))}
        </div>
      )}
    </div>
  );
});

interface ChildCardProps {
  card: VertexManager<Note>;
  index: number;
  size: CardSize;
  isVisible: boolean;
}

function ChildCard({ card, size, index, isVisible }: ChildCardProps) {
  const styles = useStyles();

  return <KanbanCard size={size} card={card} className={cn(styles.child)} />;
}

export interface MoreButtonCardProps {
  workspace: VertexId<Workspace>;
  children: ReactNode;
}
export function MoreButtonCard({ workspace, children }: MoreButtonCardProps) {
  const styles = useStyles();
  const color = useWorkspaceColor(workspace);
  const style = useMemo<any>(
    () => ({
      '--ws-background': color.background,
      '--ws-inactive': color.inactive,
      '--ws-active': color.active,
    }),
    [color]
  );
  return (
    <div className={cn(styles.listItem, styles.listItemSelected)} style={style}>
      <Tooltip text={'name'} disabled={true} position="right">
        <div className={cn(styles.itemTab)}>{children}</div>
      </Tooltip>
    </div>
  );
}

const CardMenu = ({
  card,
  isMouseOver,
}: {
  card: VertexManager<Note>;
  isMouseOver?: boolean;
}) => {
  const styles = useStyles();
  const pCard = usePartialVertex(card, ['workspace']);
  const cardWs = pCard.workspace.manager;
  const colorWs = useWorkspaceColor(cardWs);

  return (
    <MoreButtonCard workspace={cardWs}>
      <CardMenuView
        visible={isMouseOver}
        cardManager={card}
        source="board"
        colorWs={colorWs.inactive}
      />
    </MoreButtonCard>
  );
};<|MERGE_RESOLUTION|>--- conflicted
+++ resolved
@@ -176,11 +176,9 @@
     flexDirection: 'Column',
     alignItems: 'flex-end',
   },
-<<<<<<< HEAD
   workspaceIndicator: {
     maxWidth: styleguide.gridbase * 15,
-=======
-
+  },
   RightHoverMoreButton: {
     position: 'absolute',
     top: '8px',
@@ -222,7 +220,6 @@
     flexShrink: 0,
     background: 'var(--ws-inactive)',
     basedOn: [layout.column, layout.centerCenter],
->>>>>>> 84556948
   },
 }));
 
@@ -508,7 +505,7 @@
       '--ws-inactive': color.inactive,
       '--ws-active': color.active,
     }),
-    [color]
+    [color],
   );
   return (
     <div className={cn(styles.listItem, styles.listItemSelected)} style={style}>

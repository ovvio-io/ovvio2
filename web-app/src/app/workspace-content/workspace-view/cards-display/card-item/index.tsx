--- conflicted
+++ resolved
@@ -210,15 +210,7 @@
     <div>
       {titlePlaintext.split(' ').map((word, index) => (
         <Text
-<<<<<<< HEAD
           className={cn(styles.titleText, isDone && styles.strikethroughDone)}
-=======
-          className={cn(
-            styles.titleText,
-            styles.strikethrough,
-            isDone && styles.strikethroughDone,
-          )}
->>>>>>> 70f4bc91
         >
           {word}{' '}
         </Text>

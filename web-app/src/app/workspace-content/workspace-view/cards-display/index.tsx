import React from "react";
import { H2 } from "../../../../../../styles/components/typography.tsx";
import { makeStyles, cn } from "../../../../../../styles/css-objects/index.ts";
import { layout } from "../../../../../../styles/layout.ts";
import { MediaQueries } from "../../../../../../styles/responsive.ts";
import { styleguide } from "../../../../../../styles/styleguide.ts";
import { usePartialView } from "../../../../core/cfds/react/graph.tsx";
import { createUseStrings } from "../../../../core/localization/index.tsx";
import { ToolbarCenterItem } from "../toolbar/index.tsx";
import { BoardView } from "./board-view/index.tsx";
import { ActiveFiltersView } from "./display-bar/filters/active-filters.tsx";
import { FiltersView } from "./display-bar/filters/index.tsx";
import {
  SIDES_PADDING,
  TABLET_PADDING,
  MOBILE_PADDING,
  DisplayBar,
} from "./display-bar/index.tsx";
import { ListView } from "./list-view/index.tsx";
import localization from "./cards-display.strings.json" assert { type: "json" };

const useStyles = makeStyles((theme) => ({
  displayRoot: {
    flexShrink: 0,
    flexGrow: 0,
    overflowY: "auto",
    height: "100%",
    width: "100%",
    basedOn: [layout.row],
  },
  displayMain: {
    position: "relative",
    height: "100%",
    overflow: "hidden",
    flexShrink: 1,
    flexGrow: 1,
    basedOn: [layout.column, layout.flex],
    backgroundColor: theme.background[100],
  },
  displayContent: {
    boxSizing: "border-box",
    padding: [styleguide.gridbase * 2, 0],
    overflow: "hidden",
    basedOn: [layout.flexSpacer],
  },
  title: {
    marginTop: styleguide.gridbase * 2,
    padding: [0, styleguide.gridbase * 2],
    height: styleguide.gridbase * 6,
    boxSizing: "border-box",
  },
  contentView: {
    padding: [0, SIDES_PADDING],
    [MediaQueries.TabletOnly]: {
      padding: [0, TABLET_PADDING],
    },
    [MediaQueries.Mobile]: {
      padding: [0, MOBILE_PADDING],
    },
  },
  filters: {
    padding: [0, SIDES_PADDING],
    [MediaQueries.TabletOnly]: {
      padding: [0, TABLET_PADDING],
    },
    [MediaQueries.Mobile]: {
      padding: [0, MOBILE_PADDING],
    },
  },
  activeFilters: {
    padding: [styleguide.gridbase * 2, SIDES_PADDING],

    [MediaQueries.TabletOnly]: {
      padding: [styleguide.gridbase * 2, TABLET_PADDING],
    },
    [MediaQueries.TabletOnly]: {
      padding: [styleguide.gridbase * 2, MOBILE_PADDING],
    },
  },
}));

const useStrings = createUseStrings(localization);

export function CardsDisplay() {
  const styles = useStyles();
<<<<<<< HEAD
  const view = usePartialView("viewType", "selectedTabId");
  const strings = useStrings();

  // debugger;

  let content = null;
  const isInSearch = false;
  if (isInSearch) {
    // content = (
    //   <SearchResults
    //     className={cn(styles.contentView)}
    //     searchTerm={query}
    //   />
    // );
  } else {
    if (view.viewType === "list") {
      content = <ListView key={"list"} className={cn(styles.contentView)} />;
    } else if (view.viewType === "board") {
      content = <BoardView className={cn(styles.contentView)} />;
    }
=======
  const view = usePartialView('viewType', 'selectedTabId');

  let content = null;
  if (view.viewType === 'list') {
    content = <ListView key={'list'} className={cn(styles.contentView)} />;
  } else if (view.viewType === 'board') {
    content = <BoardView className={cn(styles.contentView)} />;
>>>>>>> d2e6efbc
  }

  return (
    <div className={cn(styles.displayRoot)}>
      <div className={cn(styles.displayMain)}>
        <DisplayBar />
        <ToolbarCenterItem
          className={cn(layout.flexSpacer)}
        ></ToolbarCenterItem>
        <FiltersView className={cn(styles.filters)} />
        <ActiveFiltersView className={cn(styles.activeFilters)} />
        <div className={cn(styles.displayContent)}>{content}</div>
      </div>
    </div>
  );
}<|MERGE_RESOLUTION|>--- conflicted
+++ resolved
@@ -1,53 +1,53 @@
-import React from "react";
-import { H2 } from "../../../../../../styles/components/typography.tsx";
-import { makeStyles, cn } from "../../../../../../styles/css-objects/index.ts";
-import { layout } from "../../../../../../styles/layout.ts";
-import { MediaQueries } from "../../../../../../styles/responsive.ts";
-import { styleguide } from "../../../../../../styles/styleguide.ts";
-import { usePartialView } from "../../../../core/cfds/react/graph.tsx";
-import { createUseStrings } from "../../../../core/localization/index.tsx";
-import { ToolbarCenterItem } from "../toolbar/index.tsx";
-import { BoardView } from "./board-view/index.tsx";
-import { ActiveFiltersView } from "./display-bar/filters/active-filters.tsx";
-import { FiltersView } from "./display-bar/filters/index.tsx";
+import React from 'react';
+import { H2 } from '../../../../../../styles/components/typography.tsx';
+import { makeStyles, cn } from '../../../../../../styles/css-objects/index.ts';
+import { layout } from '../../../../../../styles/layout.ts';
+import { MediaQueries } from '../../../../../../styles/responsive.ts';
+import { styleguide } from '../../../../../../styles/styleguide.ts';
+import { usePartialView } from '../../../../core/cfds/react/graph.tsx';
+import { createUseStrings } from '../../../../core/localization/index.tsx';
+import { ToolbarCenterItem } from '../toolbar/index.tsx';
+import { BoardView } from './board-view/index.tsx';
+import { ActiveFiltersView } from './display-bar/filters/active-filters.tsx';
+import { FiltersView } from './display-bar/filters/index.tsx';
 import {
   SIDES_PADDING,
   TABLET_PADDING,
   MOBILE_PADDING,
   DisplayBar,
-} from "./display-bar/index.tsx";
-import { ListView } from "./list-view/index.tsx";
-import localization from "./cards-display.strings.json" assert { type: "json" };
+} from './display-bar/index.tsx';
+import { ListView } from './list-view/index.tsx';
+import localization from './cards-display.strings.json' assert { type: 'json' };
 
 const useStyles = makeStyles((theme) => ({
   displayRoot: {
     flexShrink: 0,
     flexGrow: 0,
-    overflowY: "auto",
-    height: "100%",
-    width: "100%",
+    overflowY: 'auto',
+    height: '100%',
+    width: '100%',
     basedOn: [layout.row],
   },
   displayMain: {
-    position: "relative",
-    height: "100%",
-    overflow: "hidden",
+    position: 'relative',
+    height: '100%',
+    overflow: 'hidden',
     flexShrink: 1,
     flexGrow: 1,
     basedOn: [layout.column, layout.flex],
     backgroundColor: theme.background[100],
   },
   displayContent: {
-    boxSizing: "border-box",
+    boxSizing: 'border-box',
     padding: [styleguide.gridbase * 2, 0],
-    overflow: "hidden",
+    overflow: 'hidden',
     basedOn: [layout.flexSpacer],
   },
   title: {
     marginTop: styleguide.gridbase * 2,
     padding: [0, styleguide.gridbase * 2],
     height: styleguide.gridbase * 6,
-    boxSizing: "border-box",
+    boxSizing: 'border-box',
   },
   contentView: {
     padding: [0, SIDES_PADDING],
@@ -83,28 +83,6 @@
 
 export function CardsDisplay() {
   const styles = useStyles();
-<<<<<<< HEAD
-  const view = usePartialView("viewType", "selectedTabId");
-  const strings = useStrings();
-
-  // debugger;
-
-  let content = null;
-  const isInSearch = false;
-  if (isInSearch) {
-    // content = (
-    //   <SearchResults
-    //     className={cn(styles.contentView)}
-    //     searchTerm={query}
-    //   />
-    // );
-  } else {
-    if (view.viewType === "list") {
-      content = <ListView key={"list"} className={cn(styles.contentView)} />;
-    } else if (view.viewType === "board") {
-      content = <BoardView className={cn(styles.contentView)} />;
-    }
-=======
   const view = usePartialView('viewType', 'selectedTabId');
 
   let content = null;
@@ -112,7 +90,6 @@
     content = <ListView key={'list'} className={cn(styles.contentView)} />;
   } else if (view.viewType === 'board') {
     content = <BoardView className={cn(styles.contentView)} />;
->>>>>>> d2e6efbc
   }
 
   return (

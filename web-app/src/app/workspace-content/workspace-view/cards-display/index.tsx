--- conflicted
+++ resolved
@@ -7,7 +7,6 @@
 import { usePartialView } from '../../../../core/cfds/react/graph.tsx';
 import { createUseStrings } from '../../../../core/localization/index.tsx';
 import { ToolbarCenterItem } from '../toolbar/index.tsx';
-import { BoardView } from './board-view/index.tsx';
 import { ActiveFiltersView } from './display-bar/filters/active-filters.tsx';
 import { FiltersView } from './display-bar/filters/index.tsx';
 import {
@@ -18,13 +17,10 @@
 } from './display-bar/index.tsx';
 import { ListView } from './list-view/index.tsx';
 import localization from './cards-display.strings.json' assert { type: 'json' };
-<<<<<<< HEAD
 import { Dashboard } from '../dashboard/dashboard.tsx';
-=======
 import { KanbanView } from './kanban-view/index.tsx';
 import { useFilteredNotes } from '../../../../core/cfds/react/filter.ts';
 import { ListViewNew } from './list-view-new/index.tsx';
->>>>>>> aa6a482c
 
 const useStyles = makeStyles((theme) => ({
   displayRoot: {
@@ -90,16 +86,12 @@
   const styles = useStyles();
   const view = usePartialView('viewType', 'selectedTabId');
   let content = null;
-<<<<<<< HEAD
+
   if (view.selectedTabId === 'overview') {
     content = <Dashboard />;
   } else if (view.viewType === 'list') {
-    content = <ListView key={'list'} className={cn(styles.contentView)} />;
-=======
-  if (view.viewType === 'list') {
     // content = <ListView key={'list'} className={cn(styles.contentView)} />;
     content = <ListViewNew key={'list'} className={cn(styles.contentView)} />;
->>>>>>> aa6a482c
   } else if (view.viewType === 'board') {
     content = (
       <KanbanView className={cn(styles.contentView)} />

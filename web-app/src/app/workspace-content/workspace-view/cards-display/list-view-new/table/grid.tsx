--- conflicted
+++ resolved
@@ -262,19 +262,6 @@
       disabled={allUnpinned && allUnpinned.length - 3 > 0 ? false : true}
       onClick={() => toggleExpandedShowMore(expandKey)}
     >
-<<<<<<< HEAD
-      <div className={cn(styles.expanderText)}>
-        {expanded ? 'Show Less' : 'Show More'}
-        {allUnpinned && !expanded && allUnpinned.length - 3 > 0
-          ? ` [${allUnpinned.length.toLocaleString()}]`
-          : expanded
-          ? undefined
-          : ' [0]'}
-      </div>
-      <ExpanderIcon
-        className={cn(styles.expanderIcon, expanded && styles.expanderIconOpen)}
-      />
-=======
       {show ? (
         <>
           <div className={cn(styles.expanderText)}>
@@ -284,12 +271,11 @@
           <ExpanderIcon
             className={cn(
               styles.expanderIcon,
-              expanded && styles.expanderIconOpen
+              expanded && styles.expanderIconOpen,
             )}
           />
         </>
       ) : undefined}
->>>>>>> 4ebe2806
     </Button>
   );
 };

import React, {
  useCallback,
  useEffect,
  useMemo,
  useRef,
  useState,
} from 'react';
import { useNavigate } from 'react-router';

import * as SetUtils from '../../../../base/set.ts';
import { coreValueCompare } from '../../../../base/core-types/comparable.ts';
import { WorkspaceGrouping } from '../../../../cfds/base/scheme-types.ts';
import { Query, QueryOptions } from '../../../../cfds/client/graph/query.ts';
import { VertexManager } from '../../../../cfds/client/graph/vertex-manager.ts';
import { GroupId } from '../../../../cfds/client/graph/vertex-source.ts';
import { User } from '../../../../cfds/client/graph/vertices/user.ts';
import { Workspace } from '../../../../cfds/client/graph/vertices/workspace.ts';
import { useBackdropStyles } from '../../../../styles/components/backdrop.tsx';
import { Button } from '../../../../styles/components/buttons.tsx';
import Layer from '../../../../styles/components/layer.tsx';
import Menu, { MenuItem } from '../../../../styles/components/menu.tsx';
import { IconPinOff } from '../../../../styles/components/new-icons/icon-pin-off.tsx';
import { IconPinOn } from '../../../../styles/components/new-icons/icon-pin-on.tsx';
import { brandLightTheme as theme } from '../../../../styles/theme.tsx';
import {
  LabelSm,
  TextSm,
  useTypographyStyles,
} from '../../../../styles/components/typography.tsx';
import { cn, makeStyles } from '../../../../styles/css-objects/index.ts';
import { layout } from '../../../../styles/layout.ts';
import { Devices, useCurrentDevice } from '../../../../styles/responsive.ts';
import { styleguide } from '../../../../styles/styleguide.ts';
import { createUniversalPortal } from '../../../../styles/utils/ssr.ts';
import {
  useActiveViewManager,
  useGraphManager,
  usePartialGlobalView,
  usePartialRootUser,
  usePartialUserSettings,
  useRootUser,
} from '../../core/cfds/react/graph.tsx';
import { useQuery2 } from '../../core/cfds/react/query.ts';
import { usePartialVertex } from '../../core/cfds/react/vertex.ts';
import { createUseStrings } from '../../core/localization/index.tsx';
import { Scroller } from '../../core/react-utils/scrolling.tsx';
import { useWorkspaceColor } from '../../shared/workspace-icon/index.tsx';
import { WorkspaceBarActions } from './actions.tsx';
import { IconMore } from '../../../../styles/components/new-icons/icon-more.tsx';
import { useLogger } from '../../core/cfds/react/logger.tsx';
import localization from './workspace-bar.strings.json' assert { type: 'json' };
import { IconGroup } from '../../../../styles/components/new-icons/icon-group.tsx';
import { IconCheck } from '../../../../styles/components/new-icons/icon-check.tsx';
import { IconUngroup } from '../../../../styles/components/new-icons/icon-ungroup.tsx';
import { IndeterminateProgressIndicator } from '../../../../styles/components/progress-indicator.tsx';
import { Repository } from '../../../../repo/repo.ts';
import { IconShow } from '../../../../styles/components/new-icons/icon-show.tsx';
import { IconSettings } from '../../../../styles/components/new-icons/icon-settings.tsx';
import { IconHide } from '../../../../styles/components/new-icons/icon-hide.tsx';
import { IconTemplateSet } from '../../../../styles/components/new-icons/icon-template-set.tsx';
import { IconTemplateUnset } from '../../../../styles/components/new-icons/icon-template-unset.tsx';
import { IconColor } from '../../../../styles/components/new-icons/types.ts';
import { View } from '../../../../cfds/client/graph/vertices/view.ts';
import { resolveWritingDirection } from '../../../../base/string.ts';
import { InfiniteVerticalScroll } from '../workspace-content/workspace-view/cards-display/list-view/infinite-scroll.tsx';

export const DEFAULT_WIDTH = styleguide.gridbase * 21;

const PAGE_SIZE = 30;

const useStyles = makeStyles(
  () => ({
    root: {
      flexShrink: 0,
      height: '100%',
<<<<<<< HEAD
      transitionTimingFunction: 'cubic-bezier(0.87, 0, 0.13, 1)',
      transitionDuration: '150ms',
=======
      transitionTimingFunction: 'cubic-bezier(0.85, 0, 0.15, 1)',
      transitionDuration: '200ms',
>>>>>>> 9aaf5230
      transitionProperty: 'width',
      boxShadow: theme.shadows.z4,
      backgroundColor: theme.colors.background,
      basedOn: [layout.column],
    },
    groupBy: {
      color: theme.mono.m10,
      fontFeatureSettings: "'clig' off, 'liga' off",
      padding: '8px 16px 8px 8px',
      backgroundColor: theme.secondary.s0,
      fontSize: '14px',
      fontStyle: 'normal',
      fontFamily: 'PoppinsSemiBold, HeeboSemiBold',
      lineHeight: 'normal',
    },
    backdrop: {
      basedOn: [useBackdropStyles.backdrop],
    },
    separator: {
      height: '1px',
      width: '100%',
      backgroundColor: theme.mono.m1,
      marginBottom: styleguide.gridbase * 0.5,
    },
    header: {
      width: '100%',
      flexShrink: 0,
      height: styleguide.gridbase * 17,
      justifyContent: 'space-between',
      basedOn: [layout.column],
    },
    logoContainer: {
      boxSizing: 'border-box',
      width: '100%',
      marginTop: styleguide.gridbase * 3,
      paddingLeft: styleguide.gridbase * 2,
      paddingRight: styleguide.gridbase * 1,
      alignItems: 'center',
      basedOn: [layout.row],
    },
    logoIcon: {
      flexShrink: 0,
    },
    logoText: {},

    rotated: {
      transform: 'rotate(180deg)',
    },
    workspacesHeader: {
      display: 'flex',
      justifyContent: 'space-between',
      marginLeft: styleguide.gridbase,
    },
    toggleView: {
      padding: '0px 8px',
      boxSizing: 'border-box',
      marginBottom: styleguide.gridbase * 0.5,
      width: '100%',
      whiteSpace: 'nowrap',
      basedOn: [layout.column],
    },
    moreButton: {
      marginRight: styleguide.gridbase * 1,
      marginLeft: styleguide.gridbase * 0.5,
    },
    toggleActions: {
      marginTop: styleguide.gridbase,
      marginLeft: styleguide.gridbase,
      marginRight: styleguide.gridbase * 3.5,
      justifyContent: 'space-between',
      flexWrap: 'wrap',
      basedOn: [layout.row],
    },
    toggleViewButton: {
      cursor: 'pointer',
      textDecoration: 'underline',
      basedOn: [useTypographyStyles.text],
    },
    toggleViewButtonDisabled: {
      cursor: 'not-allowed',
      color: theme.colors.placeholderText,
    },
    list: {
      overflowY: 'auto',
      overflowX: 'hidden',
      flexGrow: 1,
      flexShrink: 1,
      flexBasis: '100%',
    },
    listItem: {
      height: styleguide.gridbase * 4,
      flexShrink: 0,
      marginBottom: styleguide.gridbase * 0.5,
      ':hover': {
        itemMenu: {
          opacity: 1,
        },
        pinButton: {
          opacity: 1,
        },
      },
      basedOn: [layout.row],
    },
    itemTab: {
      overflow: 'hidden',
      textOverflow: 'ellipsis',
      whiteSpace: 'nowrap',
      cursor: 'pointer',
      userSelect: 'none',
      height: '100%',
      width: '100%',
      borderBottomRightRadius: styleguide.gridbase * 2,
      borderTopRightRadius: styleguide.gridbase * 2,
      paddingLeft: styleguide.gridbase * 2,
      paddingRight: styleguide.gridbase,
      boxSizing: 'border-box',
      alignItems: 'center',
      basedOn: [layout.row],
      ':hover': {
        border: `2px solid ${theme.mono.m6}`,
        borderLeft: 'none',
        paddingRight: styleguide.gridbase - 2,
      },
    },
    listItemExpanded: {
      itemTab: {
        borderBottomRightRadius: styleguide.gridbase * 2,
        borderTopRightRadius: styleguide.gridbase * 2,
      },
    },
    listItemSelected: {
      itemTab: {
        backgroundColor: 'var(--ws-background)',
      },
    },
    itemText: {
      overflowX: 'hidden',
      flexGrow: 1,
      flexShrink: 1,
      textOverflow: 'ellipsis',
      basedOn: [useTypographyStyles.text],
      whiteSpace: 'nowrap',
    },
    itemToggle: {
      marginLeft: styleguide.gridbase * 0.5,
      height: styleguide.gridbase * 2,
      width: styleguide.gridbase * 2,
      borderRadius: styleguide.gridbase,
      flexShrink: 0,
      background: 'var(--ws-inactive)',
      basedOn: [layout.column, layout.centerCenter],
    },
    itemToggleChecked: {
      background: 'var(--ws-active)',
    },
    itemMenu: {
      opacity: 0,
      ...styleguide.transition.short,
      transitionProperty: 'opacity',
      marginRight: styleguide.gridbase,
    },
    expander: {
      height: styleguide.gridbase * 4,
      padding: '0 16px',
      boxSizing: 'border-box',
      alignItems: 'left',
      width: '100%',
      basedOn: [layout.row],
      color: theme.colors.text,
      ':disabled': {
        color: theme.colors.grayedText,
      },
    },
    expanderText: {
      color: 'inherit',
      basedOn: [layout.flexSpacer, useTypographyStyles.bold],
      textAlign: 'left',
    },
    expanderIcon: {
      color: 'inherit',
      marginRight: styleguide.gridbase,
      transform: 'rotate(90deg)',
    },
    expanderIconOpen: {
      transform: 'rotate(270deg)',
    },
    pinButton: {
      opacity: 0,
      ...styleguide.transition.short,
      transitionProperty: 'opacity',
      marginLeft: styleguide.gridbase * 0.5,
      marginRight: styleguide.gridbase * 0.5,
    },
    pinButtonPinned: {
      opacity: 1,
    },
    personalIcon: {
      ...styleguide.transition.short,
      transitionProperty: 'opacity',
      marginLeft: styleguide.gridbase * 0.5,
      marginRight: styleguide.gridbase * 0.5,
      paddingRight: '2px',
      cursor: 'default',
    },
    loadingIndicator: {
      marginLeft: styleguide.gridbase,
      marginRight: styleguide.gridbase,
    },
    loadingIndicatorContainer: {
      display: 'flex',
      flexDirection: 'column',
      justifyContent: 'center',
    },
    hidden: {
      display: 'none',
    },
    workSpaceMenu: {
      top: '-7px',
    },
    itemMenuOpen: {
      opacity: 1,
      padding: '0px 6px 0px 0px',
    },
    collapsedSettings: {
      display: 'flex',
      justifyContent: 'flex-end',
      padding: '16px',
    },
    rtl: {
      direction: 'rtl',
      textAlign: 'left',
    },
  }),
  'workspaces-bar_881015',
);

const useStrings = createUseStrings(localization);

type WorkspaceSystemGID = 'myWorkspace' | 'pinned' | 'hidden' | 'templates';

type WorkspaceGID = GroupId<VertexManager<User> | WorkspaceSystemGID>;

type GroupByMapping = {
  [key in WorkspaceGrouping]: (ws: Workspace) => WorkspaceGID | WorkspaceGID[];
};

function WorkspaceGIDToString(gid: WorkspaceGID): string {
  if (gid === null) {
    return 'null';
  }
  return typeof gid === 'string' ? gid : gid.key;
}

function systemGIDForWorkspace(ws: Workspace): WorkspaceSystemGID | null {
  const user = ws.graph.getRootVertex<User>();
  const personalWsKey = `${ws.graph.rootKey}-ws`;

  if (user.hiddenWorkspaces?.has(ws.key)) {
    return 'hidden';
  }
  if (user.pinnedWorkspaces?.has(ws.key)) {
    return 'pinned';
  }
  if (ws.isTemplate) {
    return 'templates';
  }
  if (ws.key === personalWsKey) {
    return 'myWorkspace';
  }
  return null;
}

const kWorkspaceGIDOrder: readonly (WorkspaceGID | 'groups')[] = [
  'myWorkspace',
  'pinned',
  null,
  'groups',
  'hidden',
  'templates',
];

function compareWorkspaceGID(gid1: WorkspaceGID, gid2: WorkspaceGID): number {
  if (gid1 === gid2) {
    return 0;
  }
  if (gid1 instanceof VertexManager && gid2 instanceof VertexManager) {
    return coreValueCompare(gid1, gid2);
  }
  const marker1 = gid1 instanceof VertexManager ? 'groups' : gid1;
  const marker2 = gid2 instanceof VertexManager ? 'groups' : gid2;
  let idx1 = kWorkspaceGIDOrder.indexOf(
    typeof marker1 === 'string' && marker1.length > 0 ? marker1 : null,
  );
  if (idx1 < 0) {
    idx1 = kWorkspaceGIDOrder.indexOf('groups');
  }
  let idx2 = kWorkspaceGIDOrder.indexOf(
    typeof marker2 === 'string' && marker2.length > 0 ? marker2 : null,
  );
  if (idx2 < 0) {
    idx2 = kWorkspaceGIDOrder.indexOf('groups');
  }
  return idx1 - idx2;
}

const GROUP_BY: GroupByMapping = {
  none: systemGIDForWorkspace,
  Employee: (ws: Workspace) => {
    const sysGID = systemGIDForWorkspace(ws);
    if (sysGID) {
      return sysGID;
    }
    const res: WorkspaceGID[] = [];
    for (const u of ws.users) {
      if (!u.isRoot) {
        res.push(u.manager);
      }
    }
    if (res.length === 0) {
      res.push(null);
    }
    return res;
  },

  Team: (ws: Workspace) => {
    const sysGID = systemGIDForWorkspace(ws);
    if (sysGID) {
      return sysGID;
    }
    const allTeams = new Set<string | null>();
    for (const u of ws.users) {
      SetUtils.update(allTeams, u.teams);
    }

    const res = Array.from(allTeams).filter((t) => t!.length > 0);

    if (res.length === 0) {
      res.push(null);
    }
    return res as WorkspaceGID[];
  },
};

function WorkspaceCheckbox({ toggled }: { toggled: boolean }) {
  const styles = useStyles();
  return (
    <div className={cn(styles.itemToggle, toggled && styles.itemToggleChecked)}>
      {toggled && <CheckIcon />}
    </div>
  );
}

export interface WorkspacesBarProps {
  className?: string;
  ofSettings?: boolean;
}

export function CheckIcon() {
  return (
    <svg
      width="16"
      height="16"
      viewBox="0 0 16 16"
      fill="none"
      xmlns="http://www.w3.org/2000/svg"
    >
      <path
        opacity="0.6"
        d="M6.82617 10.739L11 5"
        stroke="white"
        strokeWidth="2"
        strokeLinecap="round"
      />
      <path
        opacity="0.6"
        d="M5 8.13037L6.82605 10.739"
        stroke="white"
        strokeWidth="2"
        strokeLinecap="round"
      />
    </svg>
  );
}

interface WorkspaceToggleViewProps {
  onSelectAll: () => void;
  onUnselectAll: () => void;
  ofSettings: boolean | undefined;
  query: Query<Workspace, Workspace, WorkspaceGID>;
}

function WorkspaceToggleView({
  query,
  onSelectAll,
  onUnselectAll,
  ofSettings,
}: WorkspaceToggleViewProps) {
  const strings = useStrings();
  const styles = useStyles();
  const view = usePartialGlobalView(
    'workspaceGrouping',
    'workspaceBarCollapsed',
    'selectedWorkspaces',
  );
  const selectedRatio =
    query.count && view.selectedWorkspaces.size / query.count;

  const moreButtonRef = useRef(null); //ADDED

  return (
    <div className={cn(styles.toggleView)}>
      <div className={cn(styles.workspacesHeader)}>
        <LabelSm>{strings.myWorkspaces}</LabelSm>
        <Menu
          renderButton={() => (
            <div ref={moreButtonRef}>
              <IconMore className={cn(styles.moreButton)} />
            </div>
          )}
          popupClassName={cn(styles.workSpaceMenu)}
          direction="out"
          position="right"
          align="end"
        >
          <div>
            <div
              style={{
                display: 'flex',
                alignItems: 'center',
                backgroundColor: theme.secondary.s0,
              }}
            >
              <div
                style={{
                  padding: '0 4px',
                }}
              ></div>
              <IconGroup style={{ marginRight: '8px' }} />
              <LabelSm className={styles.groupBy}>Group By:</LabelSm>
            </div>
          </div>

          <MenuItem
            onClick={() => {
              view.workspaceGrouping = 'Team';
            }}
          >
            {'Team'}
            {view.workspaceGrouping === 'Team' && <IconCheck />}
          </MenuItem>

          <MenuItem
            onClick={() => {
              view.workspaceGrouping = 'Employee';
            }}
          >
            {'Employee'}
            {view.workspaceGrouping === 'Employee' && <IconCheck />}
          </MenuItem>
          <div style={{ marginTop: '8px' }} />

          <MenuItem
            onClick={() => {
              view.workspaceGrouping = 'none';
            }}
            icon={(iconProps) => <IconUngroup color="blue" {...iconProps} />}
          >
            {'Ungroup'}
            {view.workspaceGrouping === 'none' && <IconCheck />}
          </MenuItem>
        </Menu>
      </div>
      {!ofSettings && (
        <div className={cn(styles.toggleActions)}>
          <TextSm
            onClick={onSelectAll}
            className={cn(
              styles.toggleViewButton,
              selectedRatio === 1 && styles.toggleViewButtonDisabled,
            )}
          >
            Select All
          </TextSm>
          <TextSm
            onClick={onUnselectAll}
            className={cn(
              styles.toggleViewButton,
              selectedRatio === 0 && styles.toggleViewButtonDisabled,
            )}
          >
            Unselect All
          </TextSm>
        </div>
      )}
    </div>
  );
}

function WorkspaceListItem({
  workspace,
  groupId,
  ofSettings,
  visible,
  updateMaxWidth,
}: {
  workspace: VertexManager<Workspace>;
  groupId: WorkspaceGID;
  ofSettings: boolean | undefined;
  visible?: boolean;
  updateMaxWidth: (maxWidth: number) => void;
}) {
  const color = useWorkspaceColor(workspace);
  const { name, isTemplate } = usePartialVertex(workspace, [
    'name',
    'isTemplate',
  ]);
  const dir = resolveWritingDirection(name);
  const styles = useStyles();
  const strings = useStrings();
  const graph = useGraphManager();
  const mgr = ofSettings
    ? graph.getVertexManager<View>('ViewWsSettings')
    : graph.getVertexManager<View>('ViewGlobal');

  const view = usePartialVertex(mgr, [
    'workspaceBarCollapsed',
    'selectedWorkspaces',
  ]);

  const partialUserSettings = usePartialUserSettings([
    'hiddenWorkspaces',
    'pinnedWorkspaces',
  ]);

  const style = useMemo<any>(
    () => ({
      '--ws-background': color.background,
      '--ws-inactive': color.inactive,
      '--ws-active': color.active,
    }),
    [color],
  );
  const repoId = Repository.id('data', workspace.key);
  const [loaded, setLoaded] = useState(graph.repositoryReady(repoId));
  const isSelected = view.selectedWorkspaces.has(workspace.getVertexProxy());
  const textRef = useRef<HTMLDivElement>(null);

  function measureTextWidth(
    text: string,
    font: string = '14px HeeboSemiBold',
  ): number {
    const canvas = new OffscreenCanvas(0, 0);
    const ctx = canvas.getContext('2d');
    if (!ctx) {
      console.error('Failed to get 2D context from OffscreenCanvas.');
      return 0;
    }
    ctx.font = font;
    return ctx.measureText(text).width;
  }

  const extraPadding = styleguide.gridbase * 9;

  useEffect(() => {
    const measuredWidth = measureTextWidth(name, '14px PoppinsSemiBold');
    updateMaxWidth(measuredWidth + extraPadding);
  }, [name, updateMaxWidth]);

  useEffect(() => {
    if (isSelected) {
      graph.prepareRepositoryForUI(repoId).then(() => setLoaded(true));
    } else {
      graph.stopSyncing(repoId);
    }
  }, [graph, repoId, isSelected]);

  const renderButton = useCallback(
    ({ isOpen }: { isOpen: boolean }) => (
      <div className={isOpen ? styles.itemMenuOpen : styles.itemMenu}>
        <IconMore />
      </div>
    ),
    [],
  );

  const setWorkspaceState = useCallback(
    (state: 'template' | 'hidden' | 'pinned' | 'none') => {
      const vert = workspace.getVertexProxy();
      vert.isTemplate = state === 'template';
      partialUserSettings.hiddenWorkspaces[
        state === 'hidden' ? 'add' : 'delete'
      ](vert.key);
      partialUserSettings.pinnedWorkspaces[
        state === 'pinned' ? 'add' : 'delete'
      ](vert.key);
      if (state === 'template' || state === 'hidden') {
        view.selectedWorkspaces.delete(vert);
      }
    },
    [partialUserSettings, workspace, ofSettings],
  );
  const navigate = useNavigate();
  const mgrS = graph.getVertexManager<View>('ViewWsSettings');
  const viewS = usePartialVertex(mgrS, ['selectedWorkspaces']);
  const openWsSettings = useCallback(() => {
    const selectedWorkspaces = viewS.selectedWorkspaces;
    const vertS = workspace.getVertexProxy();
    selectedWorkspaces.clear();
    selectedWorkspaces.add(vertS);
    navigate('/settings/workspaces-info/General');
  }, [navigate, view, workspace]);

  const toggleSelected = useCallback(() => {
    const selectedWorkspaces = view.selectedWorkspaces;
    const vert = workspace.getVertexProxy();

    if (ofSettings) {
      if (!selectedWorkspaces.has(vert)) {
        selectedWorkspaces.clear();
        selectedWorkspaces.add(vert);
      } else {
        selectedWorkspaces.delete(vert);
      }
    } else {
      if (selectedWorkspaces.has(vert)) {
        selectedWorkspaces.delete(vert);
      } else {
        selectedWorkspaces.add(vert);
      }
    }
  }, [view, workspace]);
  return (
    <div
      className={cn(
        styles.listItem,
        !view.workspaceBarCollapsed && styles.listItemExpanded,
        isSelected && styles.listItemSelected,
      )}
      style={style}
    >
      <div className={cn(styles.itemTab)} onClick={toggleSelected}>
        <div
          ref={textRef}
          className={cn(styles.itemText, dir === 'rtl' && styles.rtl)}
        >
          {name}
        </div>
        <WorkspaceCheckbox toggled={isSelected} />
      </div>
      {!loaded && visible && isSelected ? (
        <div
          className={cn(
            isSelected ? styles.loadingIndicatorContainer : styles.hidden,
          )}
        >
          <IndeterminateProgressIndicator
            className={cn(styles.loadingIndicator)}
          />
        </div>
      ) : (
        <React.Fragment>
          {groupId === 'myWorkspace' && (
            <Button className={cn(styles.personalIcon)}>
              <img
                key="MyWorkspacePersonalIcon"
                src="/icons/settings/Personal.svg"
              />
            </Button>
          )}
          {groupId === 'myWorkspace' && (
            <Button className={cn(styles.personalIcon)}></Button>
          )}

          {groupId !== 'myWorkspace' && (
            <Button
              className={cn(
                styles.pinButton,
                groupId === 'pinned' && styles.pinButtonPinned,
              )}
              onClick={() =>
                setWorkspaceState(groupId === 'pinned' ? 'none' : 'pinned')
              }
            >
              {groupId === 'pinned' ? <IconPinOn /> : <IconPinOff />}
            </Button>
          )}
          {groupId !== 'myWorkspace' && (
            <Menu
              renderButton={renderButton}
              direction="out"
              position="right"
              align="start"
            >
              {!isTemplate && (
                <MenuItem
                  onClick={() =>
                    setWorkspaceState(groupId === 'hidden' ? 'none' : 'hidden')
                  }
                >
                  {groupId === 'hidden' ? (
                    <IconShow color={IconColor.Primary} />
                  ) : (
                    <IconHide />
                  )}
                  {groupId === 'hidden'
                    ? strings.showWorkspace
                    : strings.hideWorkspace}
                </MenuItem>
              )}
              {groupId !== 'hidden' && (
                <MenuItem
                  onClick={() =>
                    setWorkspaceState(
                      groupId === 'templates' ? 'none' : 'template',
                    )
                  }
                >
                  {groupId === 'templates' ? (
                    <IconTemplateUnset />
                  ) : (
                    <IconTemplateSet />
                  )}

                  {groupId === 'templates'
                    ? strings.unsetTemplate
                    : strings.setTemplate}
                </MenuItem>
              )}

              <MenuItem onClick={openWsSettings}>
                <IconSettings />
                {strings.workspaceSettings}
              </MenuItem>
            </Menu>
          )}
        </React.Fragment>
      )}
    </div>
  );
}

interface WorkspaceListProps {
  query: Query<Workspace, Workspace, WorkspaceGID>;
  ofSettings: boolean | undefined;
  updateMaxWidth: (maxWidth: number) => void;
}

function WorkspacesList({
  query,
  ofSettings,
  updateMaxWidth,
}: WorkspaceListProps) {
  const graph = useGraphManager();
  const styles = useStyles();
  const strings = useStrings();
  const view = usePartialGlobalView(
    'expandedWorkspaceGroups',
    'workspaceBarCollapsed',
    'selectedWorkspaces',
    'workspaceGrouping',
  );
  const [limit, setLimit] = useState(PAGE_SIZE);
  const [scrollY, setScrollY] = useState(0);

  useEffect(() => {
    if (query) {
      query.limit = limit + PAGE_SIZE;
    }
  }, [query, limit]);

  const toggleExpanded = useCallback(
    (gid: WorkspaceGID) => {
      const expandedWorkspaceGroups = view.expandedWorkspaceGroups;
      const key = WorkspaceGIDToString(gid);
      if (expandedWorkspaceGroups.has(key)) {
        expandedWorkspaceGroups.delete(key);
      } else {
        expandedWorkspaceGroups.add(key);
      }
    },
    [view],
  );
  const contents: JSX.Element[] = [];
  const groups = query.groups();
  if (!groups.includes('hidden')) {
    groups.push('hidden');
  }
  let separatorCount = 0;
  for (const gid of query.groups()) {
    if (contents.length > 0) {
      contents.push(
        <div
          className={cn(styles.separator)}
          key={`wsBar/sep/${++separatorCount}`}
        />,
      );
    }
    const rows = query.group(gid);
    const expanded = view.expandedWorkspaceGroups.has(
      WorkspaceGIDToString(gid),
    );
    if (gid !== 'pinned' && gid !== null && gid !== 'myWorkspace') {
      const selectedCount = SetUtils.intersectionSize(
        view.selectedWorkspaces,
        query.vertices(gid),
      );

      let groupTitle = '';
      if (view.workspaceGrouping === 'Team') {
        if (typeof gid === 'string') {
          groupTitle = gid as string;
        }
      } else {
        groupTitle =
          typeof gid === 'string'
            ? expanded
              ? strings[gid]
              : strings[`${gid}Short`]
            : gid.getVertexProxy().name;
      }
      contents.push(
        <Button
          key={`wsbar/${gid instanceof VertexManager ? gid.key : gid}/expander`}
          className={cn(styles.expander)}
          disabled={!rows.length}
          onClick={() => toggleExpanded(gid)}
        >
          <div className={cn(styles.expanderText)}>
            {groupTitle}
            {selectedCount > 0 ? ` [${selectedCount}]` : ''}
          </div>
          <ExpanderIcon
            className={cn(
              styles.expanderIcon,
              expanded && styles.expanderIconOpen,
            )}
          />
        </Button>,
      );
    }

    const personalWsKey = `${graph.rootKey}-ws`;
    if (gid === 'pinned' || gid === 'myWorkspace' || gid === null || expanded) {
      for (const ws of query.group(gid)) {
        if (ofSettings && ws.key === personalWsKey) {
          continue;
        }
        contents.push(
          <WorkspaceListItem
            key={`wsbar/${gid instanceof VertexManager ? gid.key : gid}/${
              ws.key
            }`}
            workspace={ws}
            groupId={gid}
            ofSettings={ofSettings}
            visible={contents.length < limit}
            updateMaxWidth={updateMaxWidth}
          />,
        );
      }
    }
  }

  return (
    <Scroller onScroll={(x, y) => setScrollY(y)}>
      {(ref) => (
        <div ref={ref} className={cn(styles.list)}>
          {contents}
          <InfiniteVerticalScroll
            limit={limit}
            setLimit={setLimit}
            pageSize={PAGE_SIZE}
            recordsLength={query?.count || 0}
            isVisible={false}
          />
        </div>
      )}
    </Scroller>
  );
}
export function ExpanderIcon({ className }: { className?: string }) {
  return (
    <svg
      className={className}
      width="16"
      height="16"
      viewBox="0 0 16 16"
      fill="none"
      xmlns="http://www.w3.org/2000/svg"
    >
      <path
        opacity="0.8"
        d="M10 8L6 4"
        stroke="currentColor"
        strokeWidth="2"
        strokeLinecap="round"
      />
      <path
        opacity="0.8"
        d="M6 12L10 8"
        stroke="currentColor"
        strokeWidth="2"
        strokeLinecap="round"
      />
    </svg>
  );
}
function shouldAutoSelectWorkspace(
  ws: Workspace,
  groups: Iterable<WorkspaceGID>,
  expandedWorkspaceGroups: Set<string>,
): boolean {
  if (ws.isTemplate) {
    return false;
  }
  const user = ws.graph.getRootVertex<User>();
  const hiddenWorkspaces = user.hiddenWorkspaces;
  if (hiddenWorkspaces.has(ws.key)) {
    return false;
  }
  if (user.pinnedWorkspaces.has(ws.key)) {
    return true;
  }
  for (const gid of groups) {
    if (
      gid === null ||
      expandedWorkspaceGroups.has(gid instanceof VertexManager ? gid.key : gid)
    ) {
      return true;
    }
  }
  return false;
}

function WorkspaceBarWrapper({ className, ofSettings }: WorkspacesBarProps) {
  const graph = useGraphManager();
  const view = usePartialGlobalView('workspaceGrouping');
  const partialUserSettings = usePartialUserSettings([
    'hiddenWorkspaces',
    'pinnedWorkspaces',
  ]);

  const query = useQuery2(
    useMemo(() => {
      return {
        source: graph.sharedQuery('workspaces'),
        predicate: (ws: Workspace) => true,
        groupBy: view.workspaceGrouping
          ? GROUP_BY[view.workspaceGrouping]
          : undefined,
        groupComparator: compareWorkspaceGID,
        name: 'WorkspaceBar',
        contentSensitive: true,
        contentFields: ['isTemplate'],
      } as QueryOptions<Workspace, Workspace, GroupId<WorkspaceGID>>;
    }, [graph, view, partialUserSettings]),
  );

  return (
    <WorkspaceBarInternal
      className={className}
      query={query}
      ofSettings={ofSettings}
    />
  );
}

function findAssetPath(filter: (asset: string) => boolean): string | undefined {
  const assetsList = (self as any).OvvioAssetsList as string[];
  for (const p of assetsList) {
    if (filter(p)) {
      return p;
    }
  }
  return undefined;
}

const LOGO_PATH =
  findAssetPath((path) => path.startsWith('/logo.')) || '/logo.svg';
const LOGO_EXTRA_PATH =
  findAssetPath((path) => path.startsWith('/logo-extra.')) || '/logo-extra.svg';

function WorkspaceBarInternal({
  className,
  query,
  ofSettings,
}: {
  className?: string;
  query: Query<Workspace, Workspace, WorkspaceGID>;
  ofSettings?: boolean;
}) {
  const styles = useStyles();
  const logger = useLogger();
  const activeViewMgr = useActiveViewManager();
  const view = usePartialGlobalView(
    'selectedWorkspaces',
    'expandedWorkspaceGroups',
    'workspaceBarCollapsed',
    'noteType',
  );
  const [maxWidth, setMaxWidth] = useState(DEFAULT_WIDTH);
  const [isHovered, setIsHovered] = useState(false);
  const updateMaxWidth = useCallback((newWidth: number) => {
    setMaxWidth((prevWidth) => Math.max(prevWidth, newWidth));
  }, []);

  const selectAll = useCallback(() => {
    view.selectedWorkspaces = new Set(
      query.transform(
        (ws) =>
          shouldAutoSelectWorkspace(
            ws,
            query.groupsForKey(ws.key),
            view.expandedWorkspaceGroups,
          ),
        (mgr) => mgr.getVertexProxy(),
      ),
    );
    view.selectedWorkspaces.add(
      view.graph.getVertex<Workspace>(`${view.graph.rootKey}-ws`),
    );
    logger.log({
      severity: 'EVENT',
      event: 'FilterChange',
      type: 'workspace',
      source: 'bar:workspace',
      added: 'ALL',
    });
  }, [view, logger, query]);

  const unselectAll = useCallback(() => {
    view.selectedWorkspaces.clear();
    logger.log({
      severity: 'EVENT',
      event: 'FilterChange',
      type: 'workspace',
      source: 'bar:workspace',
      removed: 'ALL',
    });
  }, [logger, view]);

  return (
    <Layer priority={2}>
      {(style) => (
        <div
          onMouseEnter={() => setIsHovered(true)}
          onMouseLeave={() => setIsHovered(false)}
          style={{ ...style, width: isHovered ? maxWidth : DEFAULT_WIDTH }}
          className={cn(styles.root, className)}
        >
          <div className={cn(styles.header)}>
            {ofSettings ? (
              <div></div>
            ) : (
              <div className={cn(styles.logoContainer)}>
                <img
                  key="LOGO"
                  className={cn(styles.logoIcon)}
                  src={LOGO_PATH}
                />
                <img
                  key="LOGO-EXTRA"
                  className={cn(styles.logoText)}
                  src={LOGO_EXTRA_PATH}
                />
              </div>
            )}
            <WorkspaceToggleView
              query={query}
              onSelectAll={selectAll}
              onUnselectAll={unselectAll}
              ofSettings={ofSettings}
            />
          </div>
          <WorkspacesList
            query={query}
            ofSettings={ofSettings}
            updateMaxWidth={updateMaxWidth}
          />
          <WorkspaceBarActions ofSettings={ofSettings} />
        </div>
      )}
    </Layer>
  );
}

function MobileBar({ ...rest }: WorkspacesBarProps) {
  const styles = useStyles();
  const view = usePartialGlobalView('workspaceBarCollapsed');

  return createUniversalPortal(
    <Layer priority={3}>
      {(style) => (
        <React.Fragment>
          {!view.workspaceBarCollapsed && (
            <div
              style={style}
              className={cn(styles.backdrop)}
              onClick={() => {
                view.workspaceBarCollapsed = true;
              }}
            />
          )}
          <WorkspaceBarWrapper {...rest} />
        </React.Fragment>
      )}
    </Layer>,
  );
}

function DesktopBar(props: WorkspacesBarProps) {
  return <WorkspaceBarWrapper {...props} />;
}

export function WorkspacesBar(props: WorkspacesBarProps) {
  const device = useCurrentDevice();
  const isMobile = device < Devices.Tablet;
  if (isMobile) {
    return <MobileBar {...props} />;
  }
  return <DesktopBar {...props} />;
}<|MERGE_RESOLUTION|>--- conflicted
+++ resolved
@@ -63,6 +63,7 @@
 import { View } from '../../../../cfds/client/graph/vertices/view.ts';
 import { resolveWritingDirection } from '../../../../base/string.ts';
 import { InfiniteVerticalScroll } from '../workspace-content/workspace-view/cards-display/list-view/infinite-scroll.tsx';
+import { LineSeparator } from '../../../../styles/components/menu.tsx';
 
 export const DEFAULT_WIDTH = styleguide.gridbase * 21;
 
@@ -73,13 +74,8 @@
     root: {
       flexShrink: 0,
       height: '100%',
-<<<<<<< HEAD
-      transitionTimingFunction: 'cubic-bezier(0.87, 0, 0.13, 1)',
-      transitionDuration: '150ms',
-=======
       transitionTimingFunction: 'cubic-bezier(0.85, 0, 0.15, 1)',
       transitionDuration: '200ms',
->>>>>>> 9aaf5230
       transitionProperty: 'width',
       boxShadow: theme.shadows.z4,
       backgroundColor: theme.colors.background,
@@ -312,8 +308,11 @@
       direction: 'rtl',
       textAlign: 'left',
     },
+    lastItem: {
+      borderBottom: `1px solid #f5ecdc`,
+    },
   }),
-  'workspaces-bar_881015',
+  'workspaces-bar_881015'
 );
 
 const useStrings = createUseStrings(localization);
@@ -371,13 +370,13 @@
   const marker1 = gid1 instanceof VertexManager ? 'groups' : gid1;
   const marker2 = gid2 instanceof VertexManager ? 'groups' : gid2;
   let idx1 = kWorkspaceGIDOrder.indexOf(
-    typeof marker1 === 'string' && marker1.length > 0 ? marker1 : null,
+    typeof marker1 === 'string' && marker1.length > 0 ? marker1 : null
   );
   if (idx1 < 0) {
     idx1 = kWorkspaceGIDOrder.indexOf('groups');
   }
   let idx2 = kWorkspaceGIDOrder.indexOf(
-    typeof marker2 === 'string' && marker2.length > 0 ? marker2 : null,
+    typeof marker2 === 'string' && marker2.length > 0 ? marker2 : null
   );
   if (idx2 < 0) {
     idx2 = kWorkspaceGIDOrder.indexOf('groups');
@@ -482,7 +481,7 @@
   const view = usePartialGlobalView(
     'workspaceGrouping',
     'workspaceBarCollapsed',
-    'selectedWorkspaces',
+    'selectedWorkspaces'
   );
   const selectedRatio =
     query.count && view.selectedWorkspaces.size / query.count;
@@ -532,6 +531,7 @@
           </MenuItem>
 
           <MenuItem
+            className={styles.lastItem}
             onClick={() => {
               view.workspaceGrouping = 'Employee';
             }}
@@ -540,7 +540,7 @@
             {view.workspaceGrouping === 'Employee' && <IconCheck />}
           </MenuItem>
           <div style={{ marginTop: '8px' }} />
-
+          <LineSeparator height={1} />
           <MenuItem
             onClick={() => {
               view.workspaceGrouping = 'none';
@@ -558,7 +558,7 @@
             onClick={onSelectAll}
             className={cn(
               styles.toggleViewButton,
-              selectedRatio === 1 && styles.toggleViewButtonDisabled,
+              selectedRatio === 1 && styles.toggleViewButtonDisabled
             )}
           >
             Select All
@@ -567,7 +567,7 @@
             onClick={onUnselectAll}
             className={cn(
               styles.toggleViewButton,
-              selectedRatio === 0 && styles.toggleViewButtonDisabled,
+              selectedRatio === 0 && styles.toggleViewButtonDisabled
             )}
           >
             Unselect All
@@ -620,7 +620,7 @@
       '--ws-inactive': color.inactive,
       '--ws-active': color.active,
     }),
-    [color],
+    [color]
   );
   const repoId = Repository.id('data', workspace.key);
   const [loaded, setLoaded] = useState(graph.repositoryReady(repoId));
@@ -629,7 +629,7 @@
 
   function measureTextWidth(
     text: string,
-    font: string = '14px HeeboSemiBold',
+    font: string = '14px HeeboSemiBold'
   ): number {
     const canvas = new OffscreenCanvas(0, 0);
     const ctx = canvas.getContext('2d');
@@ -662,7 +662,7 @@
         <IconMore />
       </div>
     ),
-    [],
+    []
   );
 
   const setWorkspaceState = useCallback(
@@ -679,7 +679,7 @@
         view.selectedWorkspaces.delete(vert);
       }
     },
-    [partialUserSettings, workspace, ofSettings],
+    [partialUserSettings, workspace, ofSettings]
   );
   const navigate = useNavigate();
   const mgrS = graph.getVertexManager<View>('ViewWsSettings');
@@ -716,7 +716,7 @@
       className={cn(
         styles.listItem,
         !view.workspaceBarCollapsed && styles.listItemExpanded,
-        isSelected && styles.listItemSelected,
+        isSelected && styles.listItemSelected
       )}
       style={style}
     >
@@ -732,7 +732,7 @@
       {!loaded && visible && isSelected ? (
         <div
           className={cn(
-            isSelected ? styles.loadingIndicatorContainer : styles.hidden,
+            isSelected ? styles.loadingIndicatorContainer : styles.hidden
           )}
         >
           <IndeterminateProgressIndicator
@@ -757,7 +757,7 @@
             <Button
               className={cn(
                 styles.pinButton,
-                groupId === 'pinned' && styles.pinButtonPinned,
+                groupId === 'pinned' && styles.pinButtonPinned
               )}
               onClick={() =>
                 setWorkspaceState(groupId === 'pinned' ? 'none' : 'pinned')
@@ -793,7 +793,7 @@
                 <MenuItem
                   onClick={() =>
                     setWorkspaceState(
-                      groupId === 'templates' ? 'none' : 'template',
+                      groupId === 'templates' ? 'none' : 'template'
                     )
                   }
                 >
@@ -839,7 +839,7 @@
     'expandedWorkspaceGroups',
     'workspaceBarCollapsed',
     'selectedWorkspaces',
-    'workspaceGrouping',
+    'workspaceGrouping'
   );
   const [limit, setLimit] = useState(PAGE_SIZE);
   const [scrollY, setScrollY] = useState(0);
@@ -860,7 +860,7 @@
         expandedWorkspaceGroups.add(key);
       }
     },
-    [view],
+    [view]
   );
   const contents: JSX.Element[] = [];
   const groups = query.groups();
@@ -874,17 +874,17 @@
         <div
           className={cn(styles.separator)}
           key={`wsBar/sep/${++separatorCount}`}
-        />,
+        />
       );
     }
     const rows = query.group(gid);
     const expanded = view.expandedWorkspaceGroups.has(
-      WorkspaceGIDToString(gid),
+      WorkspaceGIDToString(gid)
     );
     if (gid !== 'pinned' && gid !== null && gid !== 'myWorkspace') {
       const selectedCount = SetUtils.intersectionSize(
         view.selectedWorkspaces,
-        query.vertices(gid),
+        query.vertices(gid)
       );
 
       let groupTitle = '';
@@ -914,10 +914,10 @@
           <ExpanderIcon
             className={cn(
               styles.expanderIcon,
-              expanded && styles.expanderIconOpen,
+              expanded && styles.expanderIconOpen
             )}
           />
-        </Button>,
+        </Button>
       );
     }
 
@@ -937,7 +937,7 @@
             ofSettings={ofSettings}
             visible={contents.length < limit}
             updateMaxWidth={updateMaxWidth}
-          />,
+          />
         );
       }
     }
@@ -990,7 +990,7 @@
 function shouldAutoSelectWorkspace(
   ws: Workspace,
   groups: Iterable<WorkspaceGID>,
-  expandedWorkspaceGroups: Set<string>,
+  expandedWorkspaceGroups: Set<string>
 ): boolean {
   if (ws.isTemplate) {
     return false;
@@ -1035,7 +1035,7 @@
         contentSensitive: true,
         contentFields: ['isTemplate'],
       } as QueryOptions<Workspace, Workspace, GroupId<WorkspaceGID>>;
-    }, [graph, view, partialUserSettings]),
+    }, [graph, view, partialUserSettings])
   );
 
   return (
@@ -1078,7 +1078,7 @@
     'selectedWorkspaces',
     'expandedWorkspaceGroups',
     'workspaceBarCollapsed',
-    'noteType',
+    'noteType'
   );
   const [maxWidth, setMaxWidth] = useState(DEFAULT_WIDTH);
   const [isHovered, setIsHovered] = useState(false);
@@ -1093,13 +1093,13 @@
           shouldAutoSelectWorkspace(
             ws,
             query.groupsForKey(ws.key),
-            view.expandedWorkspaceGroups,
+            view.expandedWorkspaceGroups
           ),
-        (mgr) => mgr.getVertexProxy(),
-      ),
+        (mgr) => mgr.getVertexProxy()
+      )
     );
     view.selectedWorkspaces.add(
-      view.graph.getVertex<Workspace>(`${view.graph.rootKey}-ws`),
+      view.graph.getVertex<Workspace>(`${view.graph.rootKey}-ws`)
     );
     logger.log({
       severity: 'EVENT',
@@ -1186,7 +1186,7 @@
           <WorkspaceBarWrapper {...rest} />
         </React.Fragment>
       )}
-    </Layer>,
+    </Layer>
   );
 }
 

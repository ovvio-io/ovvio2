--- conflicted
+++ resolved
@@ -409,17 +409,10 @@
   const marker1 = gid1 instanceof VertexManager ? 'groups' : gid1;
   const marker2 = gid2 instanceof VertexManager ? 'groups' : gid2;
   const idx1 = kWorkspaceGIDOrder.indexOf(
-<<<<<<< HEAD
-    typeof marker1 === 'string' ? marker1 : null,
-  );
-  const idx2 = kWorkspaceGIDOrder.indexOf(
-    typeof marker2 === 'string' ? marker2 : null,
-=======
     typeof marker1 === 'string' && marker1.length > 0 ? marker1 : null,
   );
   const idx2 = kWorkspaceGIDOrder.indexOf(
     typeof marker2 === 'string' && marker2.length > 0 ? marker2 : null,
->>>>>>> aadd13d8
   );
   return idx1 - idx2;
 }
@@ -1115,12 +1108,9 @@
           ),
         (mgr) => mgr.getVertexProxy(),
       ),
-<<<<<<< HEAD
-=======
     );
     view.selectedWorkspaces.add(
       view.graph.getVertex<Workspace>(`${view.graph.rootKey}-ws`),
->>>>>>> aadd13d8
     );
     logger.log({
       severity: 'EVENT',

--- conflicted
+++ resolved
@@ -331,7 +331,7 @@
       marginRight: styleguide.gridbase,
     },
   }),
-  'workspaces-bar_881015',
+  'workspaces-bar_881015'
 );
 
 const useStrings = createUseStrings(localization);
@@ -389,13 +389,13 @@
   const marker1 = gid1 instanceof VertexManager ? 'groups' : gid1;
   const marker2 = gid2 instanceof VertexManager ? 'groups' : gid2;
   let idx1 = kWorkspaceGIDOrder.indexOf(
-    typeof marker1 === 'string' && marker1.length > 0 ? marker1 : null,
+    typeof marker1 === 'string' && marker1.length > 0 ? marker1 : null
   );
   if (idx1 < 0) {
     idx1 = kWorkspaceGIDOrder.indexOf('groups');
   }
   let idx2 = kWorkspaceGIDOrder.indexOf(
-    typeof marker2 === 'string' && marker2.length > 0 ? marker2 : null,
+    typeof marker2 === 'string' && marker2.length > 0 ? marker2 : null
   );
   if (idx2 < 0) {
     idx2 = kWorkspaceGIDOrder.indexOf('groups');
@@ -499,7 +499,7 @@
   const view = usePartialGlobalView(
     'workspaceGrouping',
     'workspaceBarCollapsed',
-    'selectedWorkspaces',
+    'selectedWorkspaces'
   );
   const selectedRatio =
     query.count && view.selectedWorkspaces.size / query.count;
@@ -603,28 +603,16 @@
             onClick={onSelectAll}
             className={cn(
               styles.toggleViewButton,
-<<<<<<< HEAD
               selectedRatio === 1 && styles.toggleViewButtonDisabled
             )}>
-=======
-              selectedRatio === 1 && styles.toggleViewButtonDisabled,
-            )}
-          >
->>>>>>> c6b7c5fc
             Select All
           </TextSm>
           <TextSm
             onClick={onUnselectAll}
             className={cn(
               styles.toggleViewButton,
-<<<<<<< HEAD
               selectedRatio === 0 && styles.toggleViewButtonDisabled
             )}>
-=======
-              selectedRatio === 0 && styles.toggleViewButtonDisabled,
-            )}
-          >
->>>>>>> c6b7c5fc
             Unselect All
           </TextSm>
         </div>
@@ -673,7 +661,7 @@
       '--ws-inactive': color.inactive,
       '--ws-active': color.active,
     }),
-    [color],
+    [color]
   );
   const repoId = Repository.id('data', workspace.key);
   const [loaded, setLoaded] = useState(graph.repositoryReady(repoId));
@@ -683,7 +671,7 @@
 
   function measureTextWidth(
     text: string,
-    font: string = '14px HeeboSemiBold',
+    font: string = '14px HeeboSemiBold'
   ): number {
     const canvas = new OffscreenCanvas(0, 0);
     const ctx = canvas.getContext('2d');
@@ -706,7 +694,7 @@
     if (isSelected) {
       const measuredWidthSelected = measureTextWidth(
         name,
-        '14px PoppinsSemiBold',
+        '14px PoppinsSemiBold'
       );
       updateMaxWidthSelected(measuredWidthSelected + extraPadding);
     }
@@ -726,7 +714,7 @@
         <IconMore />
       </div>
     ),
-    [],
+    []
   );
 
   const setWorkspaceState = useCallback(
@@ -743,7 +731,7 @@
         view.selectedWorkspaces.delete(vert);
       }
     },
-    [partialUserSettings, workspace, ofSettings],
+    [partialUserSettings, workspace, ofSettings]
   );
   const navigate = useNavigate();
   const mgrS = graph.getVertexManager<View>('ViewWsSettings');
@@ -780,7 +768,7 @@
       className={cn(
         styles.listItem,
         !view.workspaceBarCollapsed && styles.listItemExpanded,
-        isSelected && styles.listItemSelected,
+        isSelected && styles.listItemSelected
       )}
       style={style}>
       <div className={cn(styles.itemTab)} onClick={toggleSelected}>
@@ -794,14 +782,8 @@
       {!loaded && visible && isSelected ? (
         <div
           className={cn(
-<<<<<<< HEAD
             isSelected ? styles.loadingIndicatorContainer : styles.hidden
           )}>
-=======
-            isSelected ? styles.loadingIndicatorContainer : styles.hidden,
-          )}
-        >
->>>>>>> c6b7c5fc
           <IndeterminateProgressIndicator
             className={cn(styles.loadingIndicator)}
           />
@@ -824,7 +806,7 @@
             <Button
               className={cn(
                 styles.pinButton,
-                groupId === 'pinned' && styles.pinButtonPinned,
+                groupId === 'pinned' && styles.pinButtonPinned
               )}
               onClick={() =>
                 setWorkspaceState(groupId === 'pinned' ? 'none' : 'pinned')
@@ -857,7 +839,7 @@
                 <MenuItem
                   onClick={() =>
                     setWorkspaceState(
-                      groupId === 'templates' ? 'none' : 'template',
+                      groupId === 'templates' ? 'none' : 'template'
                     )
                   }>
                   {groupId === 'templates' ? (
@@ -897,7 +879,7 @@
     'expandedWorkspaceGroups',
     'workspaceBarCollapsed',
     'selectedWorkspaces',
-    'workspaceGrouping',
+    'workspaceGrouping'
   );
   const [limit, setLimit] = useState(PAGE_SIZE);
   const [scrollY, setScrollY] = useState(0);
@@ -918,7 +900,7 @@
         expandedWorkspaceGroups.add(key);
       }
     },
-    [view],
+    [view]
   );
   const contents: JSX.Element[] = [];
   const groups = query.groups();
@@ -932,17 +914,17 @@
         <div
           className={cn(styles.separator)}
           key={`wsBar/sep/${++separatorCount}`}
-        />,
+        />
       );
     }
     const rows = query.group(gid);
     const expanded = view.expandedWorkspaceGroups.has(
-      WorkspaceGIDToString(gid),
+      WorkspaceGIDToString(gid)
     );
     if (gid !== 'pinned' && gid !== null && gid !== 'myWorkspace') {
       const selectedCount = SetUtils.intersectionSize(
         view.selectedWorkspaces,
-        query.vertices(gid),
+        query.vertices(gid)
       );
 
       let groupTitle = '';
@@ -971,10 +953,10 @@
           <ExpanderIcon
             className={cn(
               styles.expanderIcon,
-              expanded && styles.expanderIconOpen,
+              expanded && styles.expanderIconOpen
             )}
           />
-        </Button>,
+        </Button>
       );
     }
 
@@ -993,7 +975,7 @@
             groupId={gid}
             ofSettings={ofSettings}
             visible={contents.length < limit}
-          />,
+          />
         );
       }
     }
@@ -1045,7 +1027,7 @@
 function shouldAutoSelectWorkspace(
   ws: Workspace,
   groups: Iterable<WorkspaceGID>,
-  expandedWorkspaceGroups: Set<string>,
+  expandedWorkspaceGroups: Set<string>
 ): boolean {
   if (ws.isTemplate) {
     return false;
@@ -1090,7 +1072,7 @@
         contentSensitive: true,
         contentFields: ['isTemplate'],
       } as QueryOptions<Workspace, Workspace, GroupId<WorkspaceGID>>;
-    }, [graph, view, partialUserSettings]),
+    }, [graph, view, partialUserSettings])
   );
 
   return (
@@ -1133,7 +1115,7 @@
     'selectedWorkspaces',
     'expandedWorkspaceGroups',
     'workspaceBarCollapsed',
-    'noteType',
+    'noteType'
   );
   const [isHovered, setIsHovered] = useState(false);
   const { maxWidth } = useMaxWidth();
@@ -1145,13 +1127,13 @@
           shouldAutoSelectWorkspace(
             ws,
             query.groupsForKey(ws.key),
-            view.expandedWorkspaceGroups,
+            view.expandedWorkspaceGroups
           ),
-        (mgr) => mgr.getVertexProxy(),
-      ),
+        (mgr) => mgr.getVertexProxy()
+      )
     );
     view.selectedWorkspaces.add(
-      view.graph.getVertex<Workspace>(`${view.graph.rootKey}-ws`),
+      view.graph.getVertex<Workspace>(`${view.graph.rootKey}-ws`)
     );
     logger.log({
       severity: 'EVENT',
@@ -1233,7 +1215,7 @@
           <WorkspaceBarWrapper {...rest} />
         </React.Fragment>
       )}
-    </Layer>,
+    </Layer>
   );
 }
 

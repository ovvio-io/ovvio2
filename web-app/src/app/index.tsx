--- conflicted
+++ resolved
@@ -1,10 +1,5 @@
-<<<<<<< HEAD
-import React, { useState, useMemo } from 'react';
-import { RouterProvider } from 'react-router';
-=======
 import React, { useState, useMemo, useEffect } from 'react';
 import { Route, RouterProvider } from 'react-router';
->>>>>>> d2e6efbc
 import { makeStyles, cn } from '../../../styles/css-objects/index.ts';
 import { layout } from '../../../styles/layout.ts';
 import { lightTheme } from '../../../styles/theme.tsx';
@@ -16,12 +11,9 @@
 import NoteView from './workspace-content/workspace-view/note-editor/index.tsx';
 import { RepoExplorer } from '../backoffice/repo-explorer.tsx';
 import { CardsDisplay } from './workspace-content/workspace-view/cards-display/index.tsx';
-<<<<<<< HEAD
 import { Settings } from './settings/index.tsx';
 import { CategorySettings } from './settings/category-settings.tsx';
-=======
 import { App } from '../../../styles/components/app.tsx';
->>>>>>> d2e6efbc
 
 const useStyles = makeStyles((theme) => ({
   blurred: {

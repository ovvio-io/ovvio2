import React, { useContext, useMemo, useState, useEffect } from 'react';
import {
  encodeTagId,
  SchemeNamespace,
  NS_USERS,
} from '../../../../../cfds/base/scheme-types.ts';
import { GraphManager } from '../../../../../cfds/client/graph/graph-manager.ts';
import { VertexManager } from '../../../../../cfds/client/graph/vertex-manager.ts';
import { User } from '../../../../../cfds/client/graph/vertices/user.ts';
import {
  View,
  kViewPropsGlobal,
  kViewPropsTab,
  kViewPersistentProps,
  ViewPropGlobal,
  ViewProp,
} from '../../../../../cfds/client/graph/vertices/view.ts';
import { useCurrentDevice, Devices } from '../../../../../styles/responsive.ts';
import VersionMismatchView from '../../../app/version-mismatch/index.tsx';
import { usePartialVertex, useVertex } from './vertex.ts';
import { useLogger } from './logger.tsx';
import { UserSettings } from '../../../../../cfds/client/graph/vertices/user-settings.ts';
import {
  VertexId,
  VertexIdGetKey,
} from '../../../../../cfds/client/graph/vertex.ts';
import { Repository } from '../../../../../repo/repo.ts';
import { getClientData, setClientData } from '../../../../../server/config.ts';

type ContextProps = {
  graphManager?: GraphManager;
  sessionId?: string;
  loadingFinished: boolean;
};

export const CFDSContext = React.createContext<ContextProps>({
  loadingFinished: false,
});

export function useGraphManager(): GraphManager {
  return useContext(CFDSContext).graphManager!;
}

export function useIsGraphLoading(): boolean {
  return !useContext(CFDSContext).loadingFinished;
}
export function useRootUser(): VertexManager<User> {
  const graph = useGraphManager();
  const key = graph.rootKey;
  const user = useMemo<VertexManager<User>>(
    () => graph && graph.getVertexManager<User>(key),
    [graph, key]
  );
  return user;
}

export function usePartialRootUser<K extends keyof User = keyof User>(
  ...keys: K[]
) {
  return usePartialVertex(useRootUser(), keys);
}

export function usePartialCurrentUser<K extends keyof User>(keys?: K[]) {
  const graph = useGraphManager();
  return usePartialVertex(graph.getRootVertexManager<User>(), keys || []);
}

export function useCurrentUser(): User {
  const graph = useGraphManager();
  return useVertex(graph.getRootVertexManager<User>());
}

export function useUserSettings(): UserSettings {
  const u = usePartialCurrentUser(['settings']);
  return useVertex(u.settings.manager as VertexManager<UserSettings>);
}

export function usePartialUserSettings<K extends keyof UserSettings>(
  keys?: K[]
) {
  const u = usePartialCurrentUser(['settings']);
  return usePartialVertex(
    u.settings.manager as VertexManager<UserSettings>,
    keys || []
  );
}

export function useCfdsContext(): ContextProps {
  return useContext(CFDSContext);
}

interface CfdsClientProviderProps {
  user: VertexId<User>;
  sessionId: string;
  children: React.ReactNode;
}

// const kDemoDataPromise: Promise<ReadonlyJSONObject> = fetch('/demo.json').then(
//   response => response.json()
// );

function getLastUsedViewKey(graph: GraphManager): string {
  return graph.rootKey + '-ViewLastUsed';
}

<<<<<<< HEAD
export interface ClientData {
  graphManager?: GraphManager;
=======
export async function loadEssentialRepositories(
  graph: GraphManager
): Promise<void> {
  await graph.loadRepository(Repository.id('sys', 'dir'));
  await graph.syncRepository(Repository.id('sys', 'dir'));
  await graph.loadRepository(Repository.id('user', graph.rootKey));
  await graph.syncRepository(Repository.id('user', graph.rootKey));
>>>>>>> 6e8e4d50
}

export function CfdsClientProvider({
  user,
  sessionId,
  children,
}: CfdsClientProviderProps) {
  const logger = useLogger();
  const [versionMismatchFound, setVersionMismatchFound] = useState(false);
  const [sendSessionAlive, setSendSessionAlive] = useState(true);
  const userKey = VertexIdGetKey(user);
  const sessionPtrKey = `${userKey}/${sessionId}`;
  const device = useCurrentDevice();
  const [loaded, setLoaded] = useState(false);

  const graphManager = useMemo(() => {
    const manager = new GraphManager(
      userKey,
      (key) => key !== sessionPtrKey,
      'http://localhost:8080'
    );

<<<<<<< HEAD
    Promise.all([
      manager.loadRepository(Repository.id('sys', 'dir')).then(() => {
        return manager.syncRepository(Repository.id('sys', 'dir'));
      }),
      manager
        .loadRepository(Repository.id('user', manager.rootKey))
        .then(() => {
          return manager.syncRepository(Repository.id('user', manager.rootKey));
        }),
    ]).then(() => {
=======
    loadEssentialRepositories(manager).then(() => {
>>>>>>> 6e8e4d50
      if (!manager.hasVertex(manager.rootKey)) {
        manager.createVertex(
          NS_USERS,
          {
            email: 'ofri@ovvio.io',
            name: 'Ofri',
          },
          manager.rootKey
        );
      }
      const lastUsedKey = getLastUsedViewKey(manager);
      if (!manager.hasVertex(lastUsedKey)) {
        manager.createVertex(
          SchemeNamespace.VIEWS,
          {
            owner: manager.rootKey,
          },
          lastUsedKey
        );
      }
      // manager.getVertexManager(getLastUsedViewKey(manager)).scheduleSync();
      const globalView = manager.createVertex<View>(
        SchemeNamespace.VIEWS,
        { owner: manager.rootKey },
        'ViewGlobal',
        true
      );
      const tasksView = manager.createVertex<View>(
        SchemeNamespace.VIEWS,
        { owner: manager.rootKey, parentView: 'ViewGlobal' },
        'ViewTasks',
        true
      ).manager;
      const notesView = manager.createVertex<View>(
        SchemeNamespace.VIEWS,
        { owner: manager.rootKey, parentView: 'ViewGlobal' },
        'ViewNotes',
        true
      ).manager;
      const overviewView = manager.createVertex<View>(
        SchemeNamespace.VIEWS,
        { owner: manager.rootKey, parentView: 'ViewGlobal' },
        'ViewOverview',
        true
      ).manager;
      const lastUsed = manager.getVertex<View>(lastUsedKey);
      if (!lastUsed.record.has('workspaceBarCollapsed')) {
        lastUsed.workspaceBarCollapsed = device <= Devices.Tablet;
      }
      globalView.update(kViewPropsGlobal, lastUsed);
      if (globalView.selectedTabId === 'overview') {
        overviewView.getVertexProxy().update(kViewPropsTab, lastUsed);
      } else if (globalView.selectedTabId === 'notes') {
        notesView.getVertexProxy().update(kViewPropsTab, lastUsed);
      } else {
        tasksView.getVertexProxy().update(kViewPropsTab, lastUsed);
      }
      const callback = () => {
        const globalView = manager.getVertex<View>('ViewGlobal');
        const activeView =
          globalView.selectedTabId === 'notes'
            ? notesView
            : globalView.selectedTabId === 'overview'
            ? overviewView
            : tasksView;
        manager
          .getVertex<View>(lastUsedKey)
          .update(
            kViewPersistentProps,
            globalView,
            activeView.getVertexProxy()
          );
      };
      globalView.onVertexChanged(callback);
      notesView.onVertexChanged(callback);
      tasksView.onVertexChanged(callback);
      overviewView.onVertexChanged(callback);
      setLoaded(true);
    });
    // kDemoDataPromise.then(data => graphManager.importSubGraph(data, true));

    return manager;
  }, [userKey, sessionId, sessionPtrKey, device]);

  useEffect(() => {
    const sessionIntervalId = setInterval(() => {
      logger.log({
        severity: 'INFO',
        event: 'SessionAlive',
        foreground: document.visibilityState === 'visible',
      });
    }, 10 * 1000);

    const clientData: ClientData = getClientData() || {
      graphManager,
    };
    setClientData(clientData);

    return () => {
      clearInterval(sessionIntervalId);
      setClientData(undefined);
    };
  }, [logger, graphManager]);

  const ctx = useMemo<ContextProps>(
    () => ({
      graphManager: graphManager,
      sessionId,
      userKey,
      loadingFinished: loaded,
    }),
    [graphManager, sessionId, userKey, loaded]
  );

  if (versionMismatchFound) {
    return <VersionMismatchView />;
  }

  return <CFDSContext.Provider value={ctx}>{children}</CFDSContext.Provider>;
}

export function usePartialGlobalView<K extends ViewPropGlobal>(...fields: K[]) {
  return usePartialVertex<View>('ViewGlobal', fields);
}

export function usePartialView<K extends ViewProp>(
  ...fields: K[]
): Pick<View, K> & Exclude<View, ViewProp> {
  const activeViewMgr = useActiveViewManager();
  const activeView = usePartialVertex<View>(activeViewMgr, fields);
  return activeView as Pick<View, K> & Exclude<View, ViewProp>;
}

export function useActiveViewManager(): VertexManager<View> {
  const graph = useGraphManager();
  const { selectedTabId } = usePartialGlobalView('selectedTabId');
  return graph.getVertexManager<View>(
    selectedTabId === 'notes'
      ? 'ViewNotes'
      : selectedTabId === 'overview'
      ? 'ViewOverview'
      : 'ViewTasks'
  );
}<|MERGE_RESOLUTION|>--- conflicted
+++ resolved
@@ -103,10 +103,10 @@
   return graph.rootKey + '-ViewLastUsed';
 }
 
-<<<<<<< HEAD
 export interface ClientData {
   graphManager?: GraphManager;
-=======
+}
+
 export async function loadEssentialRepositories(
   graph: GraphManager
 ): Promise<void> {
@@ -114,7 +114,6 @@
   await graph.syncRepository(Repository.id('sys', 'dir'));
   await graph.loadRepository(Repository.id('user', graph.rootKey));
   await graph.syncRepository(Repository.id('user', graph.rootKey));
->>>>>>> 6e8e4d50
 }
 
 export function CfdsClientProvider({
@@ -137,20 +136,7 @@
       'http://localhost:8080'
     );
 
-<<<<<<< HEAD
-    Promise.all([
-      manager.loadRepository(Repository.id('sys', 'dir')).then(() => {
-        return manager.syncRepository(Repository.id('sys', 'dir'));
-      }),
-      manager
-        .loadRepository(Repository.id('user', manager.rootKey))
-        .then(() => {
-          return manager.syncRepository(Repository.id('user', manager.rootKey));
-        }),
-    ]).then(() => {
-=======
     loadEssentialRepositories(manager).then(() => {
->>>>>>> 6e8e4d50
       if (!manager.hasVertex(manager.rootKey)) {
         manager.createVertex(
           NS_USERS,

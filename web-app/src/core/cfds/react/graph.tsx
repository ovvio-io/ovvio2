--- conflicted
+++ resolved
@@ -1,12 +1,12 @@
-import React, { useContext, useMemo, useState, useEffect } from "react";
+import React, { useContext, useMemo, useState, useEffect } from 'react';
 import {
   encodeTagId,
   SchemeNamespace,
   NS_USERS,
-} from "../../../../../cfds/base/scheme-types.ts";
-import { GraphManager } from "../../../../../cfds/client/graph/graph-manager.ts";
-import { VertexManager } from "../../../../../cfds/client/graph/vertex-manager.ts";
-import { User } from "../../../../../cfds/client/graph/vertices/user.ts";
+} from '../../../../../cfds/base/scheme-types.ts';
+import { GraphManager } from '../../../../../cfds/client/graph/graph-manager.ts';
+import { VertexManager } from '../../../../../cfds/client/graph/vertex-manager.ts';
+import { User } from '../../../../../cfds/client/graph/vertices/user.ts';
 import {
   View,
   kViewPropsGlobal,
@@ -14,20 +14,6 @@
   kViewPersistentProps,
   ViewPropGlobal,
   ViewProp,
-<<<<<<< HEAD
-} from "../../../../../cfds/client/graph/vertices/view.ts";
-import { useCurrentDevice, Devices } from "../../../../../styles/responsive.ts";
-import VersionMismatchView from "../../../app/version-mismatch/index.tsx";
-import { usePartialVertex, useVertex } from "./vertex.ts";
-import { useLogger } from "./logger.tsx";
-import { UserSettings } from "../../../../../cfds/client/graph/vertices/user-settings.ts";
-import {
-  VertexId,
-  VertexIdGetKey,
-} from "../../../../../cfds/client/graph/vertex.ts";
-import { Repository } from "../../../../../repo/repo.ts";
-import { getClientData, setClientData } from "../../../../../server/config.ts";
-=======
 } from '../../../../../cfds/client/graph/vertices/view.ts';
 import { useCurrentDevice, Devices } from '../../../../../styles/responsive.ts';
 import { usePartialVertex, useVertex } from './vertex.ts';
@@ -37,7 +23,6 @@
 import { getClientData, setClientData } from '../../../../../server/config.ts';
 import { getBaseURL } from '../../../../../net/rest-api.ts';
 import { useTrustPool } from '../../../../../auth/react.tsx';
->>>>>>> d2e6efbc
 
 type ContextProps = {
   graphManager?: GraphManager;
@@ -65,7 +50,6 @@
 }
 
 export function usePartialCurrentUser<K extends keyof User>(keys?: K[]) {
-  //not in use anymore
   const graph = useGraphManager();
   return usePartialVertex(graph.getRootVertexManager<User>(), keys || []);
 }
@@ -76,15 +60,14 @@
 }
 
 export function useUserSettings(): UserSettings {
-  const u = usePartialCurrentUser(["settings"]);
+  const u = usePartialCurrentUser(['settings']);
   return useVertex(u.settings.manager as VertexManager<UserSettings>);
 }
 
 export function usePartialUserSettings<K extends keyof UserSettings>(
   keys?: K[]
 ) {
-  const u = usePartialCurrentUser(["settings"]);
-
+  const u = usePartialCurrentUser(['settings']);
   return usePartialVertex(
     u.settings.manager as VertexManager<UserSettings>,
     keys || []
@@ -100,25 +83,13 @@
 }>;
 
 function getLastUsedViewKey(graph: GraphManager): string {
-  return graph.rootKey + "-ViewLastUsed";
+  return graph.rootKey + '-ViewLastUsed';
 }
 
 export interface ClientData {
   graphManager?: GraphManager;
 }
 
-<<<<<<< HEAD
-export async function loadEssentialRepositories(
-  graph: GraphManager
-): Promise<void> {
-  await graph.loadRepository(Repository.id("sys", "dir"));
-  await graph.syncRepository(Repository.id("sys", "dir"));
-  await graph.loadRepository(Repository.id("user", graph.rootKey));
-  await graph.syncRepository(Repository.id("user", graph.rootKey));
-}
-
-=======
->>>>>>> d2e6efbc
 export function CfdsClientProvider({
   children,
   graphManager,
@@ -142,99 +113,6 @@
       },
       lastUsedKey
     );
-<<<<<<< HEAD
-
-    loadEssentialRepositories(manager).then(() => {
-      if (!manager.hasVertex(manager.rootKey)) {
-        manager.createVertex(
-          NS_USERS,
-          {
-            email: "ofri@ovvio.io",
-            name: "Ofri",
-          },
-          manager.rootKey
-        );
-      }
-      const lastUsedKey = getLastUsedViewKey(manager);
-      if (!manager.hasVertex(lastUsedKey)) {
-        manager.createVertex(
-          SchemeNamespace.VIEWS,
-          {
-            owner: manager.rootKey,
-          },
-          lastUsedKey
-        );
-      }
-      // manager.getVertexManager(getLastUsedViewKey(manager)).scheduleSync();
-      const globalView = manager.createVertex<View>(
-        SchemeNamespace.VIEWS,
-        { owner: manager.rootKey },
-        "ViewGlobal",
-        true
-      );
-      const tasksView = manager.createVertex<View>(
-        SchemeNamespace.VIEWS,
-        { owner: manager.rootKey, parentView: "ViewGlobal" },
-        "ViewTasks",
-        true
-      ).manager;
-      const notesView = manager.createVertex<View>(
-        SchemeNamespace.VIEWS,
-        { owner: manager.rootKey, parentView: "ViewGlobal" },
-        "ViewNotes",
-        true
-      ).manager;
-      const overviewView = manager.createVertex<View>(
-        SchemeNamespace.VIEWS,
-        { owner: manager.rootKey, parentView: "ViewGlobal" },
-        "ViewOverview",
-        true
-      ).manager;
-      const personalSettingsView = manager.createVertex<View>(
-        SchemeNamespace.VIEWS,
-        { owner: manager.rootKey, parentView: "ViewGlobal" },
-        "ViewPersonalSettings",
-        true
-      ).manager;
-      const lastUsed = manager.getVertex<View>(lastUsedKey);
-      if (!lastUsed.record.has("workspaceBarCollapsed")) {
-        lastUsed.workspaceBarCollapsed = device <= Devices.Tablet;
-      }
-      globalView.update(kViewPropsGlobal, lastUsed);
-      if (globalView.selectedTabId === "overview") {
-        overviewView.getVertexProxy().update(kViewPropsTab, lastUsed);
-      } else if (globalView.selectedTabId === "notes") {
-        notesView.getVertexProxy().update(kViewPropsTab, lastUsed);
-      } else {
-        tasksView.getVertexProxy().update(kViewPropsTab, lastUsed);
-      }
-      const callback = () => {
-        const globalView = manager.getVertex<View>("ViewGlobal");
-        const activeView =
-          globalView.selectedTabId === "notes"
-            ? notesView
-            : globalView.selectedTabId === "overview"
-            ? overviewView
-            : tasksView;
-        manager
-          .getVertex<View>(lastUsedKey)
-          .update(
-            kViewPersistentProps,
-            globalView,
-            activeView.getVertexProxy()
-          );
-      };
-      globalView.onVertexChanged(callback);
-      notesView.onVertexChanged(callback);
-      tasksView.onVertexChanged(callback);
-      overviewView.onVertexChanged(callback);
-      setLoaded(true);
-    });
-    // kDemoDataPromise.then(data => graphManager.importSubGraph(data, true));
-
-    return manager;
-  }, [userKey, sessionId, sessionPtrKey, device]);
-=======
   }
   // manager.getVertexManager(getLastUsedViewKey(manager)).scheduleSync();
   const globalView = graphManager.createVertex<View>(
@@ -290,20 +168,13 @@
   tasksView.onVertexChanged(callback);
   overviewView.onVertexChanged(callback);
   // kDemoDataPromise.then(data => graphManager.importSubGraph(data, true));
->>>>>>> d2e6efbc
 
   useEffect(() => {
     const sessionIntervalId = setInterval(() => {
       logger.log({
-<<<<<<< HEAD
-        severity: "INFO",
-        event: "SessionAlive",
-        foreground: document.visibilityState === "visible",
-=======
         severity: 'EVENT',
         event: 'SessionAlive',
         foreground: document.visibilityState === 'visible',
->>>>>>> d2e6efbc
       });
     }, 10 * 1000);
 
@@ -329,7 +200,7 @@
 }
 
 export function usePartialGlobalView<K extends ViewPropGlobal>(...fields: K[]) {
-  return usePartialVertex<View>("ViewGlobal", fields);
+  return usePartialVertex<View>('ViewGlobal', fields);
 }
 
 export function usePartialView<K extends ViewProp>(
@@ -342,12 +213,12 @@
 
 export function useActiveViewManager(): VertexManager<View> {
   const graph = useGraphManager();
-  const { selectedTabId } = usePartialGlobalView("selectedTabId");
+  const { selectedTabId } = usePartialGlobalView('selectedTabId');
   return graph.getVertexManager<View>(
-    selectedTabId === "notes"
-      ? "ViewNotes"
-      : selectedTabId === "overview"
-      ? "ViewOverview"
-      : "ViewTasks"
+    selectedTabId === 'notes'
+      ? 'ViewNotes'
+      : selectedTabId === 'overview'
+      ? 'ViewOverview'
+      : 'ViewTasks'
   );
 }
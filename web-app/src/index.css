html,
body,
#root {
  margin: 0;
  padding: 0;
  width: 100vw;
  height: 100vh;
  font-family: 'Poppins', 'Heebo', sans-serif;
  overflow: hidden;
}
/* .layout-column {
  display: flex;
  flex-direction: column;
}

.layout-row {
  display: flex;
  flex-direction: row;
}

.flex {
  flex: 1 0 auto;
}

.flex-spacer {
  flex: 1 1 auto;
<<<<<<< HEAD
}
.hover-row:hover {
  background-color:'#FBF6EF';
}
=======
} */
>>>>>>> 3045e695
<|MERGE_RESOLUTION|>--- conflicted
+++ resolved
@@ -24,11 +24,7 @@
 
 .flex-spacer {
   flex: 1 1 auto;
-<<<<<<< HEAD
-}
-.hover-row:hover {
+} */
+/* .hover-row:hover {
   background-color:'#FBF6EF';
-}
-=======
-} */
->>>>>>> 3045e695
+} */
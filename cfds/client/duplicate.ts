--- conflicted
+++ resolved
@@ -1,4 +1,3 @@
-<<<<<<< HEAD
 import { uniqueId } from '../../base/common.ts'
 import { CoreObject } from '../../base/core-types/base.ts'
 import { coreValueCompare } from '../../base/core-types/comparable.ts'
@@ -22,34 +21,6 @@
 const DEFAULT_COPYINTO_OPTS: CopyIntoCardOptions = {
   suffix: COPY_TITLE_SUFFIX,
 }
-=======
-import { uniqueId } from '../../base/common.ts';
-import { CoreObject } from '../../base/core-types/base.ts';
-import { coreValueCompare } from '../../base/core-types/comparable.ts';
-import { fromTimestamp } from '../base/orderstamp.ts';
-import { NS_NOTES } from '../base/scheme-types.ts';
-import { isRefMarker, RefType } from '../richtext/model.ts';
-import {
-  dfs,
-  findLastTextNode,
-  isRichText,
-  isTextNode,
-  RichText,
-  TextNode,
-} from '../richtext/tree.ts';
-import { CreateVertexInfo, GraphManager } from './graph/graph-manager.ts';
-import { Note } from './graph/vertices/note.ts';
-
-const DUP_TITLE_SUFFIX = ' (copy)';
-
-interface DuplicateCardOptions {
-  suffix?: string;
-}
-
-const DEFAULT_DUPLICATE_OPTS: DuplicateCardOptions = {
-  suffix: DUP_TITLE_SUFFIX,
-};
->>>>>>> e1dcb6f6
 
 /**
  * Duplicates a card by 'rootKey'.
@@ -64,16 +35,12 @@
   rootKey: string,
   opts: DuplicateCardOptions = {}
 ): Note | undefined {
-<<<<<<< HEAD
   if (!opts.wsCopyTo) {
     throw new Error('Workspace must be provided')
   }
-=======
->>>>>>> e1dcb6f6
   opts = {
     ...DEFAULT_DUPLICATE_OPTS,
     ...opts,
-<<<<<<< HEAD
   }
   if (!checkRecords(graph, rootKey)) return
   const outRecords: { [s: string]: CoreObject } = {}
@@ -98,32 +65,10 @@
       key: key,
     }
   })
-=======
-  };
-  if (!checkRecords(graph, rootKey)) return;
-
-  const outRecords: { [s: string]: CoreObject } = {};
-  const newRootKey = deepDuplicateImpl(graph, rootKey, outRecords, undefined);
-  debugger;
-  fixSorting(outRecords);
-  tryAppendText(outRecords[newRootKey], opts.suffix);
-
-  const vInfos: CreateVertexInfo[] = Object.entries(outRecords).map((x) => {
-    return {
-      namespace: NS_NOTES,
-      initialData: x[1],
-      key: x[0],
-    };
-  });
->>>>>>> e1dcb6f6
 
   graph.createVertices<Note>(vInfos)
 
-<<<<<<< HEAD
   const vertex = graph.getVertex<Note>(newRootKey)
-=======
-  const vertex = vertices.find((v) => v.key === newRootKey)!;
->>>>>>> e1dcb6f6
 
   return vertex
 }
@@ -148,11 +93,7 @@
 }
 
 /**
-<<<<<<< HEAD
  * The main deep copyInto function. Receives a rootKey and copy its children to a given workspace (wsCopyTo).
-=======
- * The main deep duplicate function. Receives a rootKey and duplicate his children.
->>>>>>> e1dcb6f6
  * @param client
  * @param rootKey The old root key
  * @param outRecords
@@ -162,7 +103,6 @@
   graph: GraphManager,
   rootKey: string,
   outRecords: { [s: string]: CoreObject },
-<<<<<<< HEAD
   wsCopyTo: VertexManager<Workspace>,
   parentNoteNewKey?: string
 ) {
@@ -170,19 +110,10 @@
   const tagsToCopy = findMutualTags(Array.from(root.tags.values()), wsCopyTo)
   const assigneesToCopy = findMutualAssignees(root.assignees, wsCopyTo)
   const newKey = uniqueId()
-=======
-  parentNoteNewKey?: string
-) {
-  const root = graph.getVertex<Note>(rootKey);
-
-  const newKey = uniqueId();
-
->>>>>>> e1dcb6f6
   const newData: CoreObject = {
     ...root.cloneData(),
     creationDate: new Date(),
     sortStamp: root.sortStamp,
-<<<<<<< HEAD
     workspace: wsCopyTo?.getVertexProxy().key,
     tags: tagsToCopy,
     assignees: assigneesToCopy,
@@ -190,29 +121,16 @@
   delete newData.pinnedBy
   delete newData.status
   const newBody = newData.body
-=======
-  };
-
-  const newBody = newData.body;
->>>>>>> e1dcb6f6
 
   if (newBody && isRichText(newBody)) {
     for (const [node] of dfs(newBody.root)) {
       if (isRefMarker(node) && node.type === RefType.InternalDoc) {
-<<<<<<< HEAD
         const oldTaskKey = node.ref
         const newTaskKey = deepCopyImpl(
           graph,
           oldTaskKey,
           outRecords,
           wsCopyTo,
-=======
-        const oldTaskKey = node.ref;
-        const newTaskKey = deepDuplicateImpl(
-          graph,
-          oldTaskKey,
-          outRecords,
->>>>>>> e1dcb6f6
           newKey
         )
         node.ref = newTaskKey

import { Record, RecordValueWrapper } from "../../base/record.ts";
import { Scheme } from "../../base/scheme.ts";
import { GraphManager } from "./graph-manager.ts";
import {
  MutationPack,
  mutationPackIter,
  mutationPackAppend,
  mutationPackIsEmpty,
  mutationPackOptimize,
} from "./mutations.ts";
import { RichText } from "../../richtext/tree.ts";
import {
  Comparable,
  CoreObject,
  CoreValue,
  coreValueEquals,
  coreValueClone,
  Equatable,
  ReadonlyCoreObject,
  Clonable,
  CoreValueCloneOpts,
} from "../../../base/core-types/index.ts";
import vertexBuilder from "./vertices/vertex-builder.ts";
import { SimpleTimer } from "../../../base/timer.ts";
import { PointerValue, projectPointers } from "../../richtext/flat-rep.ts";
import { ValueType } from "../../base/types/index.ts";
import { assert } from "../../../base/error.ts";
import {
  extractFieldRefs,
  kNoRefsValue,
  Vertex,
  VertexConfig,
<<<<<<< HEAD
} from "./vertex.ts";
import * as SetUtils from "../../../base/set.ts";
import { DataType, kRecordIdField } from "../../base/scheme-types.ts";
import { MemRepoStorage, Repository } from "../../../repo/repo.ts";
import { Dictionary, isDictionary } from "../../../base/collections/dict.ts";
import { Emitter } from "../../../base/emitter.ts";
import { repositoryForRecord } from "../../../repo/resolver.ts";
=======
} from './vertex.ts';
import * as SetUtils from '../../../base/set.ts';
import { DataType, kRecordIdField } from '../../base/scheme-types.ts';
import { MemRepoStorage, Repository } from '../../../repo/repo.ts';
import { Dictionary, isDictionary } from '../../../base/collections/dict.ts';
import { Emitter } from '../../../base/emitter.ts';
import { repositoryForRecord } from '../../../repo/resolver.ts';
import { serviceUnavailable } from '../../base/errors.ts';
import { ServerError } from '../../base/errors.ts';
import { Code } from '../../base/errors.ts';
>>>>>>> d2e6efbc

export const K_VERT_DEPTH = "depth";

export type Edge = [key: string, fieldName: string];

export interface RefsChange {
  added: Edge[];
  removed: Edge[];
}

export interface VertexSnapshot {
  data: DataType;
  local: ReadonlyCoreObject;
}

/**
 * Fired after a vertex has changed any of its values.
 *
 * @param changes (MutationPack): The list of mutations that'd been applied.
 */
export const EVENT_DID_CHANGE = "did-change";

/**
 * Fired after a vertex receives a critical error, like bad request error response
 */
export const EVENT_CRITICAL_ERROR = "critical-error";

export const VERT_PROXY_CHANGE_FIELD = "__vert";

export interface VertexBuilder {
  (
    manager: VertexManager,
    record: Record,
    prevVertex: Vertex | undefined,
    config: VertexConfig | undefined
  ): Vertex;
}

interface DynamicFieldsSnapshot {
  readonly hasPendingChanges: boolean;
  readonly isLocal: boolean;
}

let gVertexBuilder: VertexBuilder = vertexBuilder;

export type VertexManagerEvent =
  | typeof EVENT_DID_CHANGE
  | typeof EVENT_CRITICAL_ERROR;

export class VertexManager<V extends Vertex = Vertex>
  extends Emitter<VertexManagerEvent>
  implements Comparable<VertexManager>, Equatable<VertexManager>
{
  private readonly _graph: GraphManager;
  private readonly _key: string;
  private readonly _vertexConfig: VertexConfig;
  private readonly _commitDelayTimer: SimpleTimer;
  private _record: Record;
  private _vertex!: Vertex;
  private _revocableProxy?: { proxy: Vertex; revoke: () => void };

  static setVertexBuilder(f: VertexBuilder): void {
    gVertexBuilder = f;
  }

  constructor(
    graph: GraphManager,
    key: string,
    initialState?: Record,
    local?: boolean
  ) {
    super();
    this._graph = graph;
    this._key = key;
    this._vertexConfig = {
      isLocal: local === true,
    };
    this._commitDelayTimer = new SimpleTimer(300, false, () => this.commit());
    // Run local lookup for this key in all known repositories
    const hasInitialState = initialState !== undefined;
    if (!hasInitialState) {
      const [_id, repo] = graph.repositoryForKey(key);
      if (repo) {
        initialState = repo.valueForKey(key);
      }
    }
    this._record = initialState?.clone() || Record.nullRecord();
    this.rebuildVertex();
    if (hasInitialState) {
      this.commit();
    }
  }

  /********************************/
  /********** Public API **********/
  /********************************/

  /**
   * Returns the Client of the RecordState.
   */
  get graph(): GraphManager {
    return this._graph;
  }

  /**
   * Returns the key this RecordState manages.
   */
  get key(): string {
    return this._key;
  }

  get record(): Record {
    return this._record;
  }

  get repositoryId(): string | undefined {
    const rec = this.record;
    return rec.isNull ? undefined : repositoryForRecord(this.key, this.record);
  }

  get repository(): Repository<MemRepoStorage> | undefined {
    const repoId = this.repositoryId;
    return repoId ? this.graph.repository(repoId) : undefined;
  }

  /**
   * Returns whether this record state has local edits that have yet been saved
   * on the server.
   */
  get hasPendingChanges(): boolean {
    if (this.isLocal) {
      return false;
    }
    const repo = this.repository;
    if (!repo) {
      return false;
    }
    const res = !this.record.isEqual(
      repo.valueForKey(this.key, undefined, undefined, false)
    );
    return res;
  }

  get isRoot(): boolean {
    return this.graph.rootKey === this.key;
  }

  get isLocal(): boolean {
    return this.getVertex().isLocal;
  }

  get namespace(): string {
    return this.record.scheme.namespace;
  }

  get scheme(): Scheme {
    return this.record.scheme;
  }

  // set scheme(scheme: Scheme) {
  //   const record = this.record;
  //   if (scheme.isEqual(record.scheme)) {
  //     return;
  //   }
  //   record.upgradeScheme(scheme);
  //   this.rebuildVertex();
  // }

  get displayName(): string {
    return (this.namespace ? this.namespace + "/" : "") + this.key;
  }

  get isDeleted(): boolean {
    return (
      this.scheme.hasField("isDeleted") &&
      this.record.get("isDeleted", 0) !== 0 &&
      this.getVertexProxy().isDeleted !== 0
    );
  }

  get vertex(): V {
    return this.getVertexProxy();
  }

  getVertexProxy<T extends V = V>(): T {
    if (this._vertex === undefined) {
      this.rebuildVertex();
    }
    return this._revocableProxy!.proxy as T;
  }

  private getVertex(): V {
    if (this._vertex === undefined) {
      this.rebuildVertex();
    }
    return this._vertex as V;
  }

  *inEdges(fieldName?: string): Generator<[VertexManager, string]> {
    const graph = this.graph;
    for (const edge of graph.adjacencyList.inEdges(this.key, fieldName)) {
      yield [graph.getVertexManager(edge.vertex), edge.fieldName];
    }
  }

  *outEdges(fieldName?: string): Generator<[VertexManager, string]> {
    const graph = this.graph;
    for (const edge of graph.adjacencyList.outEdges(this.key, fieldName)) {
      yield [graph.getVertexManager(edge.vertex), edge.fieldName];
    }
  }

  onVertexChanged(callback: (mutations: MutationPack) => void): () => void {
    this.attach(EVENT_DID_CHANGE, callback);
    return () => {
      this.detach(EVENT_DID_CHANGE, callback);
    };
  }

  /**
   * This method commits any pending local edits, and merges any pending remote
   * edits. NOP if nothing needs to be done.
   */
  async commit(): Promise<void> {
    if (this.isLocal) {
      return;
    }
    if (!this.graph.repositoryReady(this.repositoryId)) {
      this.touch();
      return;
    }
    const repo = this.repository;
    if (!repo) {
      return;
    }
    try {
      const updated = await repo.setValueForKey(this.key, this.record);
      if (updated) {
        this.touch();
      } else {
        this._commitDelayTimer.unschedule();
      }
    } catch (e: unknown) {
      if (e instanceof ServerError && e.code === Code.ServiceUnavailable) {
        this.scheduleCommitIfNeeded();
      } else {
        throw e;
      }
    }
  }

  touch(): void {
    if (this.isLocal) {
      return;
    }
    const repo = this.repository;
    if (!repo) {
      return;
    }
    const prevRecord = this.record;
    const newRecord = repo.valueForKey(this.key);
    if (prevRecord.isEqual(newRecord)) {
      return;
    }
    const vert = this.getVertexProxy();
    let pack: MutationPack;
    for (const fieldName of Object.keys(prevRecord.diff(newRecord, true))) {
      pack = mutationPackAppend(pack, [
        fieldName,
        (vert as any)[fieldName],
        false,
      ]);
    }
    const dynamicFields = this.captureDynamicFields();
    this._record = newRecord;
    this.rebuildVertex();
    pack = mutationPackAppend(pack, [VERT_PROXY_CHANGE_FIELD, true, undefined]);
    if (!mutationPackIsEmpty(pack)) {
      this.vertexDidMutate(pack, dynamicFields);
    }
  }

  scheduleCommitIfNeeded(): void {
    this._commitDelayTimer.schedule();
  }

  private rebuildVertex(): void {
    this._vertex = gVertexBuilder(
      this,
      this.record,
      this._vertex,
      this._vertexConfig
    );
    this.rebuildVertexProxy();
  }

  private rebuildVertexProxy<T extends Vertex>(): T {
    const handler: ProxyHandler<T> = {
      deleteProperty: (target: T, prop: string): boolean => {
        if (prop.startsWith("_")) {
          delete target[prop as keyof T];
          return true;
        }
        const dynamicFields = this.captureDynamicFields();

        const oldValue = target[prop as keyof T] as unknown as CoreValue;
        let success: boolean;
        const deleteMethodName = getDeleteMethodName(prop);
        // deno-lint-ignore no-explicit-any
        if (typeof (target as any)[deleteMethodName] === "function") {
          // deno-lint-ignore no-explicit-any
          success = (target as any)[deleteMethodName]() !== false;
        } else if (this.scheme.hasField(prop)) {
          assert(
            this.scheme.isRequiredField(prop) === false,
            `Attempting to delete required field '${prop} of '${this.namespace}'`
          );
          success = target.record.delete(prop);
        } else {
          success = delete target[prop as keyof T];
        }
        if (success) {
          const mut = target.onUserUpdatedField([prop, true, oldValue]);
          this.vertexDidMutate(mut, dynamicFields);
          // Trigger sync on persistent prop updates
          if (this.scheme.hasField(prop)) {
            this.scheduleCommitIfNeeded();
          }
        }
        return success;
      },

      set: (target: T, prop: string, value: any): boolean => {
        if (prop.startsWith("_")) {
          target[prop as keyof T] = value;
          return true;
        }
        const oldValue = target[prop as keyof T] as unknown as CoreValue;
        if (coreValueEquals(oldValue, value)) {
          return true;
        }

        const dynamicFields = this.captureDynamicFields();

        target[prop as keyof T] = value;

        const mut = target.onUserUpdatedField([prop, true, oldValue]);
        this.vertexDidMutate(mut, dynamicFields);
        // Trigger sync on persistent prop updates
        // if (this.scheme.hasField(prop)) {
        //   this.scheduleSync();
        // }
        return true;
      },

      // deno-lint-ignore no-explicit-any
      get: (target: T, prop: string | symbol): any => {
        const value = target[prop as keyof T];
        // Enable direct mutations of Set and Dictionary instances which saves
        // tons of boilerplate on the client's side.
        // TODO: Cache proxies if needed
        if (value instanceof Set) {
          const setProxy = new SetProxy(value, (oldValue) => {
            target[prop as keyof T] = setProxy._target as T[keyof T];
            this.vertexDidMutate([prop as string, true, oldValue]);
          });
          return setProxy;
        } else if (isDictionary(value)) {
          const dictProxy = new DictionaryProxy(value, (oldValue) => {
            target[prop as keyof T] = dictProxy._target as T[keyof T];
            this.vertexDidMutate([prop as string, true, oldValue as CoreValue]);
          });
          return dictProxy;
        }
        return value;
      },
    };

    if (this._revocableProxy !== undefined) {
      this._revocableProxy.revoke();
    }
    this._revocableProxy = Proxy.revocable(this._vertex as T, handler);
    return this._revocableProxy.proxy as T;
  }

  /**
   * Called whenever our vertex has been mutated for whatever reason. This
   * method is the entry point which propagates mutations information.
   *
   * @param mutations The changes that have been applied to the vertex.
   * @param dynamicFields If available, a snapshot of the dynamic fields before
   *                      the mutations where applied.
   */
  vertexDidMutate(
    mutations: MutationPack,
    dynamicFields?: DynamicFieldsSnapshot
  ): void {
    mutations = mutationPackOptimize(mutations);
    const vertex = this.getVertex();
    const addedEdges: Edge[] = [];
    const removedEdges: Edge[] = [];
    // Update our graph on ref changes
    for (const [prop, local, oldValue] of mutationPackIter(mutations)) {
      if (prop === VERT_PROXY_CHANGE_FIELD) {
        continue;
      }
      const newValue = vertex.valueForRefCalc(prop as keyof Vertex);
      if (newValue === kNoRefsValue) {
        continue;
      }
      const newRefs = extractFieldRefs(newValue, true);
      const oldRefs = extractFieldRefs(oldValue as any, true);
      if (oldRefs.size > 0 || newRefs.size > 0) {
        const graph = this.graph;
        const adjList = graph.adjacencyList;
        const addedRefs = SetUtils.subtract(newRefs, oldRefs);
        const removedRefs = SetUtils.subtract(oldRefs, newRefs);
        const srcKey = this.key;
        for (const dstKey of addedRefs) {
          adjList.addEdge(srcKey, dstKey, prop);
          addedEdges.push([dstKey, prop]);
        }
        for (const dstKey of removedRefs) {
          adjList.deleteEdge(srcKey, dstKey, prop);
          removedEdges.push([dstKey, prop]);
        }
      }
    }
    // Dynamic fields support
    if (dynamicFields) {
      mutations = this.mutationsForDynamicFields(mutations, dynamicFields);
    }
    if (mutationPackIsEmpty(mutations)) {
      return;
    }
    const refsChange: RefsChange = {
      added: addedEdges,
      removed: removedEdges,
    };
    // Broadcast the mutations of our vertex
    this.emit(EVENT_DID_CHANGE, mutations, refsChange);
    // Let our vertex a chance to apply side effects
    const sideEffects = vertex.didMutate(mutations);
    if (!mutationPackIsEmpty(sideEffects)) {
      this.vertexDidMutate(sideEffects);
    }
    if (this.graph.repositoryReady(this.repositoryId)) {
      this.scheduleCommitIfNeeded();
    }
  }

  private captureDynamicFields(): DynamicFieldsSnapshot {
    return {
      hasPendingChanges: this.hasPendingChanges,
      isLocal: this.isLocal,
    };
  }

  private mutationsForDynamicFields(
    outMutations: MutationPack,
    snapshot: DynamicFieldsSnapshot
  ): MutationPack {
    if (snapshot.hasPendingChanges !== this.hasPendingChanges) {
      outMutations = mutationPackAppend(outMutations, [
        "hasPendingChanges",
        true,
        snapshot.hasPendingChanges,
      ]);
    }
    if (snapshot.isLocal !== this.isLocal) {
      outMutations = mutationPackAppend(outMutations, [
        "isLocal",
        true,
        snapshot.isLocal,
      ]);
    }
    return outMutations;
  }

  /*****************************************************
   ************* Methods for Graph Manager *************
   *****************************************************/

  getCurrentStateMutations(local: boolean): MutationPack {
    let pack: MutationPack;
    for (const fieldName of this.record.keys) {
      pack = mutationPackAppend(pack, [fieldName, local, undefined]);
    }

    pack = mutationPackAppend(pack, ["isLoading", true, undefined]);
    pack = mutationPackAppend(pack, ["hasPendingChanges", true, undefined]);
    pack = mutationPackAppend(pack, ["errorCode", true, undefined]);
    pack = mutationPackAppend(pack, ["isLocal", true, this.isLocal]);
    return pack;
  }

  /**
   * Called after locally creating a vertex to report the initial values through
   * the mutations API.
   *
   * Never call this directly. Reserved for GraphManager.
   */
  reportInitialFields(local: boolean): void {
    this.vertexDidMutate(this.getCurrentStateMutations(local));
  }

  updateBySnapshot(snapshot: VertexSnapshot) {
    let pack: MutationPack;
    const vertex = this.getVertex();
    let changed = false;

    const dynamicFields = this.captureDynamicFields();

    for (const fieldName in snapshot.data) {
      const oldValue = vertex[fieldName as keyof Vertex] as CoreValue;
      const oldRecValue = vertex.record.get<RichText>(fieldName);
      let newRecValue = snapshot.data[fieldName] as RichText | undefined;

      if (!coreValueEquals(oldRecValue, newRecValue)) {
        if (
          oldRecValue &&
          newRecValue &&
          vertex.record.scheme.getFieldType(fieldName) === ValueType.RICHTEXT_V3
        ) {
          newRecValue = projectPointers(oldRecValue, newRecValue, (ptr) =>
            this.graph.ptrFilterFunc(ptr.key)
          );
        }
        vertex.record.set(fieldName, newRecValue);
        pack = mutationPackAppend(pack, [fieldName, true, oldValue]);
        changed = true;
      }
    }

    for (const fieldName in snapshot.local) {
      const oldValue = vertex[fieldName as keyof Vertex] as CoreValue;

      if (!coreValueEquals(oldValue, snapshot.local[fieldName])) {
        //@ts-ignore // shut the f*** up
        vertex[fieldName] = snapshot[fieldName];
        pack = mutationPackAppend(pack, [fieldName, true, oldValue]);
        changed = true;
      }
    }

    if (changed) {
      this.rebuildVertex();
      pack = mutationPackAppend(pack, [
        VERT_PROXY_CHANGE_FIELD,
        true,
        undefined,
      ]);
      this.vertexDidMutate(pack, dynamicFields);
    }
  }

  getSnapshot(onlyFields?: string[]): VertexSnapshot {
    const vertex = this.getVertex();
    const data = vertex.cloneData(onlyFields);

    const local: CoreObject = {};

    for (const key of vertex.getLocalFields()) {
      if (onlyFields && !onlyFields.includes(key)) continue;
      local[key] = coreValueClone(
        vertex[key as keyof Vertex] as unknown as CoreValue
      );
    }

    return {
      data,
      local,
    };
  }

  // private fixDuplicateTitleBug(): void {
  //   if (this.namespace === NS_NOTES) {
  //     const title = this.record.get('title');
  //     if (title !== undefined) {
  //       this.record.set('title', fixDuplicateTitleBug(title));
  //     }
  //   }
  // }

  isEqual(other: VertexManager): boolean {
    return this._key === other.key;
  }

  compare(other: VertexManager): number {
    return this.vertex.compare(other.vertex);
  }
}

function getDeleteMethodName(prop: string): string {
  return "clear" + prop[0].toUpperCase() + prop.substring(1);
}

function projectRichTextPointers(
  srcRec: Record,
  dstRec: Record,
  filter: (ptr: PointerValue) => boolean
): void {
  const srcScheme = srcRec.scheme;
  for (const [fieldName, type] of Object.entries(dstRec.scheme.getFields())) {
    if (
      type === ValueType.RICHTEXT_V3 &&
      srcScheme.hasField(fieldName) &&
      srcScheme.getFieldType(fieldName) === ValueType.RICHTEXT_V3
    ) {
      const srcRt: RichText | undefined = srcRec.get<RichText>(fieldName);
      const dstRt: RichText | undefined = dstRec.get<RichText>(fieldName);
      if (srcRt !== undefined && dstRt !== undefined) {
        dstRec.set(fieldName, projectPointers(srcRt, dstRt, filter, false));
      }
    }
  }
}

type DidMutateCallback<T> = (oldValue: T) => void;

class SetProxy<T> implements Clonable, Equatable, RecordValueWrapper<Set<T>> {
  _target: Set<T>;
  private readonly _didMutateCallback: DidMutateCallback<Set<T>>;

  constructor(target: Set<T>, didMutateCallback: DidMutateCallback<Set<T>>) {
    this._target = target;
    this._didMutateCallback = didMutateCallback;
  }

  clone(opts?: CoreValueCloneOpts | undefined): this {
    return new Set(this._target) as unknown as this;
  }

  get size() {
    return this._target.size;
  }

  [Symbol.iterator]() {
    return this._target[Symbol.iterator]();
  }

  add(v: T): Set<T> {
    if (!this._target.has(v)) {
      const oldValue = new Set(this._target);
      this._target.add(v);
      this._didMutateCallback(oldValue);
    }
    return this as unknown as Set<T>;
  }

  clear(): void {
    if (this._target.size > 0) {
      const oldValue = this._target;
      this._target = new Set();
      this._didMutateCallback(oldValue);
    }
  }

  delete(v: T): boolean {
    if (this._target.has(v)) {
      const oldValue = new Set(this._target);
      this._target.delete(v);
      this._didMutateCallback(oldValue);
      return true;
    }
    return false;
  }

  entries() {
    return this._target.entries();
  }

  forEach() {
    return this._target.forEach.apply(this._target, arguments as any);
  }

  has(v: T) {
    return this._target.has(v);
  }

  keys() {
    return this._target.keys();
  }

  values() {
    return this._target.values();
  }

  isEqual(other: any): boolean {
    return other instanceof SetProxy && other._target === this._target;
  }

  __wrappedValueForRecord() {
    return this._target;
  }
}

class DictionaryProxy<K, V>
  implements Clonable, Equatable, RecordValueWrapper<Dictionary<K, V>>
{
  readonly _target: Dictionary<K, V>;
  private readonly _didMutateCallback: DidMutateCallback<Dictionary<K, V>>;

  constructor(
    target: Dictionary<K, V>,
    callback: DidMutateCallback<Dictionary<K, V>>
  ) {
    this._target = target;
    this._didMutateCallback = callback;
  }

  clone(opts?: CoreValueCloneOpts | undefined): this {
    return new Map(this._target) as unknown as this;
  }

  get size() {
    return this._target.size;
  }

  get(key: K) {
    return this._target.get(key);
  }

  has(key: K) {
    return this._target.has(key);
  }

  entries() {
    return this._target.entries();
  }

  keys() {
    return this._target.keys();
  }

  values() {
    return this._target.values();
  }

  set(key: K, value: V): void {
    const target = this._target;
    if (
      !coreValueEquals(
        target.get(key) as unknown as CoreValue,
        value as unknown as CoreValue
      )
    ) {
      const oldValue = new Map(target);
      target.set(key, value);
      this._didMutateCallback(oldValue);
    }
  }

  delete(key: K): boolean {
    if (this._target.has(key)) {
      const oldValue = new Map(this._target);
      this._target.delete(key);
      this._didMutateCallback(oldValue);
      return true;
    }
    return false;
  }

  clear(): void {
    if (this._target.size > 0) {
      const oldValue = new Map(this._target);
      this._target.clear();
      this._didMutateCallback(oldValue);
    }
  }

  isEqual(other: any): boolean {
    return other instanceof DictionaryProxy && other._target === this._target;
  }

  __wrappedValueForRecord() {
    return this._target;
  }

  [Symbol.iterator]() {
    return this._target[Symbol.iterator]();
  }
}<|MERGE_RESOLUTION|>--- conflicted
+++ resolved
@@ -1,14 +1,14 @@
-import { Record, RecordValueWrapper } from "../../base/record.ts";
-import { Scheme } from "../../base/scheme.ts";
-import { GraphManager } from "./graph-manager.ts";
+import { Record, RecordValueWrapper } from '../../base/record.ts';
+import { Scheme } from '../../base/scheme.ts';
+import { GraphManager } from './graph-manager.ts';
 import {
   MutationPack,
   mutationPackIter,
   mutationPackAppend,
   mutationPackIsEmpty,
   mutationPackOptimize,
-} from "./mutations.ts";
-import { RichText } from "../../richtext/tree.ts";
+} from './mutations.ts';
+import { RichText } from '../../richtext/tree.ts';
 import {
   Comparable,
   CoreObject,
@@ -19,26 +19,17 @@
   ReadonlyCoreObject,
   Clonable,
   CoreValueCloneOpts,
-} from "../../../base/core-types/index.ts";
-import vertexBuilder from "./vertices/vertex-builder.ts";
-import { SimpleTimer } from "../../../base/timer.ts";
-import { PointerValue, projectPointers } from "../../richtext/flat-rep.ts";
-import { ValueType } from "../../base/types/index.ts";
-import { assert } from "../../../base/error.ts";
+} from '../../../base/core-types/index.ts';
+import vertexBuilder from './vertices/vertex-builder.ts';
+import { SimpleTimer } from '../../../base/timer.ts';
+import { PointerValue, projectPointers } from '../../richtext/flat-rep.ts';
+import { ValueType } from '../../base/types/index.ts';
+import { assert } from '../../../base/error.ts';
 import {
   extractFieldRefs,
   kNoRefsValue,
   Vertex,
   VertexConfig,
-<<<<<<< HEAD
-} from "./vertex.ts";
-import * as SetUtils from "../../../base/set.ts";
-import { DataType, kRecordIdField } from "../../base/scheme-types.ts";
-import { MemRepoStorage, Repository } from "../../../repo/repo.ts";
-import { Dictionary, isDictionary } from "../../../base/collections/dict.ts";
-import { Emitter } from "../../../base/emitter.ts";
-import { repositoryForRecord } from "../../../repo/resolver.ts";
-=======
 } from './vertex.ts';
 import * as SetUtils from '../../../base/set.ts';
 import { DataType, kRecordIdField } from '../../base/scheme-types.ts';
@@ -49,9 +40,8 @@
 import { serviceUnavailable } from '../../base/errors.ts';
 import { ServerError } from '../../base/errors.ts';
 import { Code } from '../../base/errors.ts';
->>>>>>> d2e6efbc
-
-export const K_VERT_DEPTH = "depth";
+
+export const K_VERT_DEPTH = 'depth';
 
 export type Edge = [key: string, fieldName: string];
 
@@ -70,14 +60,14 @@
  *
  * @param changes (MutationPack): The list of mutations that'd been applied.
  */
-export const EVENT_DID_CHANGE = "did-change";
+export const EVENT_DID_CHANGE = 'did-change';
 
 /**
  * Fired after a vertex receives a critical error, like bad request error response
  */
-export const EVENT_CRITICAL_ERROR = "critical-error";
-
-export const VERT_PROXY_CHANGE_FIELD = "__vert";
+export const EVENT_CRITICAL_ERROR = 'critical-error';
+
+export const VERT_PROXY_CHANGE_FIELD = '__vert';
 
 export interface VertexBuilder {
   (
@@ -219,13 +209,13 @@
   // }
 
   get displayName(): string {
-    return (this.namespace ? this.namespace + "/" : "") + this.key;
+    return (this.namespace ? this.namespace + '/' : '') + this.key;
   }
 
   get isDeleted(): boolean {
     return (
-      this.scheme.hasField("isDeleted") &&
-      this.record.get("isDeleted", 0) !== 0 &&
+      this.scheme.hasField('isDeleted') &&
+      this.record.get('isDeleted', 0) !== 0 &&
       this.getVertexProxy().isDeleted !== 0
     );
   }
@@ -349,7 +339,7 @@
   private rebuildVertexProxy<T extends Vertex>(): T {
     const handler: ProxyHandler<T> = {
       deleteProperty: (target: T, prop: string): boolean => {
-        if (prop.startsWith("_")) {
+        if (prop.startsWith('_')) {
           delete target[prop as keyof T];
           return true;
         }
@@ -359,7 +349,7 @@
         let success: boolean;
         const deleteMethodName = getDeleteMethodName(prop);
         // deno-lint-ignore no-explicit-any
-        if (typeof (target as any)[deleteMethodName] === "function") {
+        if (typeof (target as any)[deleteMethodName] === 'function') {
           // deno-lint-ignore no-explicit-any
           success = (target as any)[deleteMethodName]() !== false;
         } else if (this.scheme.hasField(prop)) {
@@ -383,7 +373,7 @@
       },
 
       set: (target: T, prop: string, value: any): boolean => {
-        if (prop.startsWith("_")) {
+        if (prop.startsWith('_')) {
           target[prop as keyof T] = value;
           return true;
         }
@@ -514,14 +504,14 @@
   ): MutationPack {
     if (snapshot.hasPendingChanges !== this.hasPendingChanges) {
       outMutations = mutationPackAppend(outMutations, [
-        "hasPendingChanges",
+        'hasPendingChanges',
         true,
         snapshot.hasPendingChanges,
       ]);
     }
     if (snapshot.isLocal !== this.isLocal) {
       outMutations = mutationPackAppend(outMutations, [
-        "isLocal",
+        'isLocal',
         true,
         snapshot.isLocal,
       ]);
@@ -539,10 +529,10 @@
       pack = mutationPackAppend(pack, [fieldName, local, undefined]);
     }
 
-    pack = mutationPackAppend(pack, ["isLoading", true, undefined]);
-    pack = mutationPackAppend(pack, ["hasPendingChanges", true, undefined]);
-    pack = mutationPackAppend(pack, ["errorCode", true, undefined]);
-    pack = mutationPackAppend(pack, ["isLocal", true, this.isLocal]);
+    pack = mutationPackAppend(pack, ['isLoading', true, undefined]);
+    pack = mutationPackAppend(pack, ['hasPendingChanges', true, undefined]);
+    pack = mutationPackAppend(pack, ['errorCode', true, undefined]);
+    pack = mutationPackAppend(pack, ['isLocal', true, this.isLocal]);
     return pack;
   }
 
@@ -644,7 +634,7 @@
 }
 
 function getDeleteMethodName(prop: string): string {
-  return "clear" + prop[0].toUpperCase() + prop.substring(1);
+  return 'clear' + prop[0].toUpperCase() + prop.substring(1);
 }
 
 function projectRichTextPointers(

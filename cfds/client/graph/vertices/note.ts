import * as SetUtils from '../../../../base/set.ts';
import { User } from './user.ts';
import { ContentVertex } from './base.ts';
import {
  AttachmentData,
  NoteStatus,
  NS_NOTES,
  SchemeNamespace,
  SortBy,
} from '../../../base/scheme-types.ts';
import {
  initRichText,
  RichText,
  treeToPlaintext,
} from '../../../richtext/tree.ts';
import {
  composeRichText,
  decomposeRichText,
  extractOrderedRefs,
  extractRefs,
  RefPlaceholder,
} from '../../../richtext/composer.ts';
import {
  FieldTriggers,
  keyDictToVertDict,
  kNoRefsValue,
  vertDictToKeyDict,
  Vertex,
  VertexConfig,
} from '../vertex.ts';
import { Tag } from './tag.ts';
import {
  MutationOrigin,
  MutationPack,
  mutationPackAppend,
  mutationSourceIsUser,
} from '../mutations.ts';
import {
  docFromRT,
  docToRT,
  Document,
  projectRanges,
  UnkeyedDocument,
} from '../../../richtext/doc-state.ts';
import {
  flattenRichText,
  projectPointers,
  reconstructRichText,
  stripFormattingFilter,
} from '../../../richtext/flat-rep.ts';
import { treeToMarkdown } from '../../../richtext/markdown.ts';
import {
  triggerChildren,
  triggerCompose,
  triggerParent,
} from '../propagation-triggers.ts';
import { VertexManager } from '../vertex-manager.ts';
import { SortDescriptor } from '../query.ts';
import { coreObjectClone } from '../../../../base/core-types/clone.ts';
import { Dictionary } from '../../../../base/collections/dict.ts';
import { coreValueCompare } from '../../../../base/core-types/comparable.ts';
import { TimeTrackData } from '../../../base/scheme-types.ts';
import { displayMessageToast } from '../../../../web-app/src/shared/components/time-tracking/TimeTracking.tsx';
import { usePendingAction } from '../../../../web-app/src/app/workspace-content/workspace-view/cards-display/index.tsx';
import { useToastController } from '../../../../styles/components/toast/index.tsx';

export enum NoteType {
  Task = 'task',
  Note = 'note',
}

export class Note extends ContentVertex {
  private _cachedBody?: Document;
  private _cachedBodyPreview?: string;
  private _cachedTitle?: Document;
  private _cachedTitleRT?: RichText;
  private _cachedChildCards?: VertexManager<Note>[];
  private _cachedPlaintextTitle?: string;
  private _lastManualAssigneeChange: number;
  private _lastManualTagChange: number;

  constructor(
    mgr: VertexManager,
    prevVertex: Vertex | undefined,
    config: VertexConfig | undefined
  ) {
    super(mgr, prevVertex, config);
    if (prevVertex instanceof Note) {
      this._cachedBodyPreview = prevVertex._cachedBodyPreview;
      this._cachedPlaintextTitle = prevVertex._cachedPlaintextTitle;
      this._lastManualAssigneeChange = prevVertex._lastManualAssigneeChange;
      this._lastManualTagChange = prevVertex._lastManualTagChange;
      this._cachedPlaintextTitle = prevVertex._cachedPlaintextTitle;
    } else {
      const creationTime = this.creationDate.getTime();
      this._lastManualAssigneeChange = creationTime;
      this._lastManualTagChange = creationTime;
    }
  }

  get parent(): Vertex | undefined {
    const parentNote = this.parentNote;
    return parentNote && parentNote.bodyRefs.has(this.key)
      ? parentNote
      : super.parent;
  }

  parentNoteDidMutate(
    local: boolean,
    oldValue: Note | undefined
  ): MutationPack {
    return [
      ['parent', local, oldValue],
      ['parentType', local, oldValue?.type],
    ];
  }

  get assignees(): Set<User> {
    const wsUsers = this.workspace.users;
    return SetUtils.filter(this.vertSetForField<User>('assignees'), (u) =>
      wsUsers.has(u)
    );
  }

  set assignees(users: Set<User>) {
    this.record.set(
      'assignees',
      SetUtils.map(users, (u) => u.key)
    );
  }

  clearAssignees(): void {
    this.record.set('assignees', new Set());
  }

  parentAssigneesDidMutate(
    origin: MutationOrigin,
    oldValue: Set<User> | undefined
  ): MutationPack {
    if (!mutationSourceIsUser(origin)) {
      return;
    }
    const currentAssignees = this.assignees;
    if (currentAssignees.size > 0) {
      return;
    }
    this.proxy.assignees = this.parentNote!.assignees;
    return ['assignees', origin, currentAssignees];
  }

  // assigneesDidMutate(
  //   source: MutationOrigin,
  //   oldValue: Set<User> | undefined
  // ): MutationPack {
  //   if (!oldValue) {
  //     oldValue = new Set();
  //   }
  //   if (mutationSourceIsUser(source)) {
  //     const assignees = this.assignees;
  //     const now = Date.now();
  //     this._lastManualAssigneeChange = now;
  //     if (
  //       now - this._lastManualTagChange > kRuleApplicationBackoffDurationMs &&
  //       now - this.creationDate.getTime() > kRuleApplicationBackoffCreationMs
  //     ) {
  //       const roles = this.graph.sharedQueriesManager.rolesQuery.vertices;
  //       const noteTags = this.tags;
  //       let changed = false;
  //       for (const r of roles) {
  //         const hasAssignees = SetUtils.intersects(r.assignees, assignees);
  //         const roleTags = r.resolveTagsForWorkspace(this.workspace);

  //         if (hasAssignees) {
  //           for (const tag of roleTags) {
  //             if (tag.parentTag) {
  //               if (noteTags.get(tag.parentTag) !== tag) {
  //                 noteTags.set(tag.parentTag, tag);
  //                 changed = true;
  //               }
  //             } else {
  //               if (noteTags.get(tag) !== tag) {
  //                 noteTags.set(tag, tag);
  //                 changed = true;
  //               }
  //             }
  //           }
  //         } else {
  //           for (const tag of roleTags) {
  //             if (
  //               (tag.parentTag && noteTags.get(tag.parentTag) === tag) ||
  //               noteTags.has(tag)
  //             ) {
  //               noteTags.delete(tag.parentTag || tag);
  //               changed = true;
  //             }
  //           }
  //         }
  //       }
  //       if (changed) {
  //         const oldTags = this.tags;
  //         this.tags = noteTags;
  //         return ['tags', 'rule', oldTags];
  //       }
  //     }
  //   }
  // }

  get totalTimeSpent(): number {
    const calculateTotalTime = (note: Note): number => {
      const ownTime = Array.from(note.timeTrack).reduce(
        (acc, entry) => acc + entry.minutes,
        0
      );
      const childTime = note.childCards.reduce((acc, childNote) => {
        return acc + calculateTotalTime(childNote);
      }, 0);
      return ownTime + childTime;
    };
    return calculateTotalTime(this);
  }

  get timeTrack(): Set<TimeTrackData> {
    const timeTrack = this.record.get('timeTrack') as Set<TimeTrackData>;
    if (timeTrack === undefined || timeTrack.size === 0) {
      return new Set<TimeTrackData>();
    }
    return SetUtils.map(timeTrack, (v) => coreObjectClone(v));
  }

  set timeTrack(set: Set<TimeTrackData>) {
    const copy = SetUtils.map(set, (v) => coreObjectClone(v));
    this.record.set('timeTrack', copy);
  }
  // addTime(minutes: number): void {
  //   setPendingAction(true);
  //   setTimeout(() => {
  //     SetUtils.addByValue(this.proxy.timeTrack, {
  //       minutes: minutes,
  //       user: this.graph.rootKey,
  //       creationDate: new Date(),
  //     });
  //     debugger;
  //     displayMessageToast(displayToast, `blah blah blah`);
  //     setPendingAction(false);
  //   }, 1000);
  // }
  addTime(minutes: number): void {
    SetUtils.addByValue(this.proxy.timeTrack, {
      minutes: minutes,
      user: this.graph.rootKey,
      creationDate: new Date(),
    });
  }

  subtractTime(minutes: number): void {
    SetUtils.addByValue(this.proxy.timeTrack, {
      minutes: -1 * minutes,
      user: this.graph.rootKey,
      creationDate: new Date(),
    });
  }

  get attachments(): Set<AttachmentData> {
    const attachments = this.record.get('attachments') as Set<AttachmentData>;
    if (attachments === undefined || attachments.size === 0) {
      return new Set<AttachmentData>();
    }

    const copy = SetUtils.map(attachments, (v) => coreObjectClone(v));
    return copy;
  }

  set attachments(set: Set<AttachmentData>) {
    const copy = SetUtils.map(set, (v) => coreObjectClone(v));
    this.record.set('attachments', copy);
  }

  clearAttachments(): void {
    this.record.set('attachments', new Set());
  }

  get body(): Document {
    if (this._cachedBody === undefined) {
      const graph = this.graph;
      this._cachedBody = docFromRT(
        composeRichText(
          (key) => {
            const note = graph.getVertex<Note>(key);
            if (note.isNull) {
              return RefPlaceholder.Loading;
            }
            if (note.isDeleted) {
              return RefPlaceholder.Deleted;
            }
            return note.record.get('title') as RichText;
          },
          this.record.get('body') || initRichText(),
          true
        )
      );
    }
    return this._cachedBody;
  }

  set body(rt: UnkeyedDocument) {
    // Take a snapshot of the out refs before changing the value
    const oldRefs = this.getBodyRefs();
    rt = projectRanges(this.body, rt, (ptr) =>
      this.graph.ptrFilterFunc(ptr.key)
    );
    this._cachedBody = undefined;
    const graph = this.graph;
    //  Update our body while applying edits to inner tasks' titles
    const updatedBody = decomposeRichText(
      (key, rt) => {
        let childV: Note;
        if (!oldRefs.has(key)) {
          if (graph.hasVertex(key)) {
            // This was a deleted task.
            childV = graph.getVertex<Note>(key);
            childV.isDeleted = 0;
          } else {
            // New Task
            childV = graph.createVertex(
              NS_NOTES,
              {
                creationDate: new Date(),
                parentNote: this.key,
                type: NoteType.Task,
                createdBy: this.createdBy?.key,
                workspace: this.workspace.key,
                assignees: new Set([this.graph.rootKey]),
              },
              key
            );
          }
        } else {
          // Existing task
          childV = graph.getVertex<Note>(key);
        }
        childV.titleRT = rt;
      },
      docToRT(rt),
      true
    );
    this.record.set('body', updatedBody);
    this._cachedBody = undefined;
    // Get out refs after the update
    const newRefs = this.getBodyRefs();
    // Compare them with old refs to find deleted tasks
    const deletedKeys = SetUtils.subtract(oldRefs, newRefs);
    // Mark deleted tasks as such
    for (const key of deletedKeys) {
      graph.getVertex<Note>(key).isDeleted = 1;
    }
  }

  clearBody(): void {
    this.body = docFromRT(initRichText());
  }

  /**
   * @deprecated User bodyRefs getter instead.
   */
  getBodyRefs(): Set<string> {
    return this.bodyRefs;
  }

  get bodyRefs(): Set<string> {
    const bodyRT = this.record.get('body');
    if (bodyRT === undefined) {
      return new Set();
    }
    return extractRefs(bodyRT.root, true);
  }

  getOrderedBodyRefs(): string[] {
    const bodyRT = this.record.get('body');
    if (bodyRT === undefined) {
      return [];
    }
    return extractOrderedRefs(bodyRT.root, true);
  }

  getRawBody(): RichText | undefined {
    return this.record.get('body');
  }

  get bodyPreview(): string {
    if (this._cachedBodyPreview === undefined) {
      this._cachedBodyPreview = stripWhitelines(treeToMarkdown(this.body.root));
    }
    return this._cachedBodyPreview;
  }

  bodyDidMutate(local: boolean, oldValue: Document | undefined): MutationPack {
    this._cachedBodyPreview = undefined;
    this._cachedBody = undefined;
    this._cachedChildCards = undefined;
    const prevBodyRefs = oldValue && extractRefs(oldValue.root, true);
    return [
      ['bodyPreview', local, stripWhitelines(treeToMarkdown(oldValue?.root))],
      ['childCards', local, this._cachedChildCards],
      ['bodyRefs', local, prevBodyRefs],
    ];
  }

  private _invalidateBodyOnChildChange(
    local: boolean,
    childKey: string
  ): MutationPack {
    // The UI will typically first create the child task, then insert the ref
    // to the parent note's body. If we emit a mutation before the body actually
    // has the ref in it, bad things will happen.
    if (this.getBodyRefs().has(childKey)) {
      const oldValue = this._cachedBody;
      this._cachedBody = undefined;
      return ['body', local, oldValue];
    }
  }

  get childCards(): Note[] {
    if (this._cachedChildCards === undefined) {
      const graph = this.graph;
      const childCards: VertexManager<Note>[] = [];
      for (const key of this.getOrderedBodyRefs()) {
        const mgr = graph.getVertexManager<Note>(key);
        const vert = mgr.getVertexProxy();
        if (vert instanceof Note && !vert.isDeleted) {
          childCards.push(mgr);
        }
      }
      // for (const child of this.getChildManagers<Note>(SchemeNamespace.NOTES)) {
      //   if (!child.isDeleted) {
      //     childCards.push(child);
      //   }
      // }

      // return childCards.map(mgr => mgr.getVertexProxy());
      this._cachedChildCards = childCards;
    }
    return this._cachedChildCards.map((mgr) => mgr.getVertexProxy());
  }

  private _invalidateChildCards(local: boolean): MutationPack {
    const res: MutationPack = ['childCards', local, this._cachedChildCards];
    this._cachedChildCards = undefined;
    return res;
  }

  childParentNoteDidMutate(
    local: boolean,
    oldValue: Note | undefined,
    child: Note
  ): MutationPack {
    return this._invalidateChildCards(local);
  }

  // Invalidate our composite body if the title of an inner task are changes
  childTitleDidMutate(
    local: boolean,
    oldValue: RichText,
    child: Note
  ): MutationPack {
    return this._invalidateBodyOnChildChange(local, child.key);
  }

  // Invalidate our composite body if the title of an inner task are changes
  childIsLoadingDidMutate(
    local: boolean,
    oldValue: RichText,
    child: Note
  ): MutationPack {
    return this._invalidateBodyOnChildChange(local, child.key);
  }

  get dueDate(): Date | undefined {
    return this.record.get<Date>('dueDate');
  }

  set dueDate(d: Date | undefined) {
    if (d === undefined) {
      this.record.delete('dueDate');
    } else {
      const parentDueDate = this.parentNote?.dueDate;
      if (parentDueDate && parentDueDate.getTime() < d.getTime()) {
        d = parentDueDate;
      }
      this.record.set('dueDate', d);
    }
  }

  parentDueDateChanged(
    origin: MutationOrigin,
    oldValue: Date | undefined
  ): MutationPack {
    if (!mutationSourceIsUser(origin)) {
      return;
    }
    const parentDueDate = this.parentNote?.dueDate;
    if (!parentDueDate) {
      return;
    }
    const dueDate = this.record.get<Date>('dueDate');
    if (!dueDate || dueDate.getTime() > parentDueDate.getTime()) {
      this.dueDate = parentDueDate;
      return ['dueDate', origin, dueDate];
    }
  }

  get title(): Document {
    if (typeof this._cachedTitle === 'undefined') {
      this._cachedTitle = docFromRT(this.titleRT);
    }
    return this._cachedTitle;
  }

  set title(rt: UnkeyedDocument) {
    this.titleRT = docToRT(rt);
  }

  clearTitle(): void {
    this.titleRT = initRichText();
  }

  titleDidMutate(local: boolean, oldValue: Document | undefined): MutationPack {
    this._cachedTitle = undefined;
    const prevPlaintextTitle = this._cachedPlaintextTitle;
    this._cachedPlaintextTitle = undefined;
    this._cachedTitleRT = undefined;
    return [['titlePlaintext', local, prevPlaintextTitle]];
  }

  private get titleRT(): RichText {
    if (!this._cachedTitleRT) {
      this._cachedTitleRT = reconstructRichText(
        stripFormattingFilter(
          flattenRichText(
            this.record.get('title') || initRichText(),
            true,
            false
          )
        )
      );
    }
    return this._cachedTitleRT!;
  }

  private set titleRT(rt: RichText) {
    if (rt === undefined) {
      rt = initRichText();
    }
    rt = projectPointers(
      this.titleRT,
      rt,
      (ptr) => this.graph.ptrFilterFunc(ptr.key),
      true,
      true
    );
    rt = reconstructRichText(
      stripFormattingFilter(flattenRichText(rt, true, false))
    );
    this._cachedTitle = undefined;
    this._cachedTitleRT = undefined;
    this.record.set('title', rt);
  }

  titleRTDidMutate(
    local: boolean,
    oldValue: RichText | undefined
  ): MutationPack {
    this._cachedTitle = undefined;
    const prevPlaintextTitle = this._cachedPlaintextTitle;
    this._cachedPlaintextTitle = undefined;
    this._cachedTitleRT = undefined;
    return [
      ['title', local, oldValue && docFromRT(oldValue)],
      ['titlePlaintext', local, prevPlaintextTitle],
    ];
  }

  get titlePlaintext(): string {
    if (!this._cachedPlaintextTitle) {
      this._cachedPlaintextTitle = treeToPlaintext(this.titleRT.root);
    }
    return this._cachedPlaintextTitle;
  }

  set titlePlaintext(str: string) {
    const updatedRT: RichText = {
      root: {
        children: [
          {
            tagName: 'p',
            children: [
              {
                text: str,
              },
            ],
          },
        ],
      },
    };
    const finalRT = projectPointers(this.titleRT, updatedRT, () => true);
    this.titleRT = finalRT;
    this._cachedPlaintextTitle = undefined;
  }

  get parentNote(): Note | undefined {
    const parentKey = this.record.get('parentNote');
    const graph = this.graph;
    const res =
      parentKey !== undefined && graph.hasVertex(parentKey)
        ? graph.getVertex<Note>(parentKey)
        : undefined;
    return res && res instanceof Note ? res : undefined;
  }

  set parentNote(parent: Note | undefined) {
    this.record.set('parentNote', parent?.key);
  }

  get status(): NoteStatus {
    if (this.isChecked) {
      return NoteStatus.Checked;
    }
    return this.record.get('status', NoteStatus.Unchecked);
  }

  set status(status: NoteStatus) {
    this.record.set('status', status);
    const tags = this.tags;
    for (const parentTag of tags.keys()) {
      if (parentTag.name === 'Status') {
        tags.delete(parentTag);
        break;
      }
    }
    this.tags = tags;
  }

  get isChecked(): boolean {
    return computeCheckedForNote(
      this.type,
      this.record.get('status'),
      this.tags,
      this.childCards
    );
  }

  set isChecked(flag: boolean) {
    this.proxy.status = flag ? NoteStatus.Checked : NoteStatus.Unchecked;
  }

  get completionDate(): Date | undefined {
    return this.record.get('completionDate');
  }

  set completionDate(d: Date | undefined) {
    if (d) {
      this.record.set('completionDate', d);
    } else {
      this.record.delete('completionDate');
    }
  }

  statusDidMutate(
    local: boolean,
    oldValue: NoteStatus | undefined
  ): MutationPack {
    const completionDate = this.completionDate;
    if (this.isChecked) {
      if (!this.completionDate) {
        this.completionDate = new Date();
      }
    } else {
      delete this.completionDate;
    }
    const result: MutationPack = [
      [
        'isChecked',
        local,
        computeCheckedForNote(this.type, oldValue, this.tags, this.childCards),
      ],
    ];
    if (this.completionDate !== completionDate) {
      result.push(['completionDate', local, completionDate]);
    }
    return result;
  }

  get dynamicTags(): Dictionary<Tag, Tag> {
    const result = new Map<Tag, Tag>();
    // const priorityTag = this.workspace.priorityTag;
    // if (priorityTag) {
    //   const priorityValues = priorityTag.childTags;
    //   if (priorityValues.length > 0) {
    //     result.set(priorityTag, priorityValues[0]);
    //   }
    // }
    return result;
  }

  get tags(): Dictionary<Tag, Tag> {
    const map: Dictionary | undefined = this.record.get('tags');
    const result: Dictionary<Tag, Tag> =
      map === undefined ? new Map() : keyDictToVertDict(this.graph, map);
    for (const [parent, child] of this.dynamicTags) {
      if (!result.has(parent)) {
        result.set(parent, child);
      }
    }
    return result;
  }

  set tags(map: Dictionary<Tag, Tag>) {
    const persistentMap: Dictionary<Tag, Tag> = new Map(map);
    for (const [parent, child] of this.dynamicTags) {
      if (persistentMap.get(parent) === child) {
        persistentMap.delete(parent);
      }
    }
    this.record.set('tags', vertDictToKeyDict(persistentMap));
  }

  clearTags(): void {
    this.tags = new Map();
  }

  get type(): NoteType {
    return this.record.get('type') as NoteType;
  }

  set type(type: NoteType) {
    this.record.set('type', type);
  }

  get parentType(): NoteType | undefined {
    return this.parentNote?.type;
  }

  get isDeleted(): number {
    const sup = super.isDeleted;
    if (sup !== 0) {
      return sup;
    }
    const parentNote = this.parentNote;
    if (!parentNote) {
      return 0;
    }
    if (!parentNote.bodyRefs.has(this.key)) {
      return 1;
    }
    return 0;
  }

  set isDeleted(v: number) {
    super.isDeleted = v;
  }

  *getChildManagers<T extends Vertex>(
    ns?: SchemeNamespace,
  ): Generator<VertexManager<T>> {
    if (ns === SchemeNamespace.NOTES) {
      for (const k of this.bodyRefs) {
        yield this.graph.getVertexManager(k);
      }
    }
  }

  parentBodyRefsDidMutate(
    local: boolean,
    oldValue: Set<string> | undefined
  ): MutationPack {
    const hadRef = (oldValue && oldValue.has(this.key)) === true;
    if (!oldValue || hadRef !== this.parentNote?.bodyRefs.has(this.key)) {
      return ['isDeleted', local, !hadRef];
    }
  }

  parentNoteTypeDidMutate(
    local: boolean,
    oldValue: NoteType | undefined
  ): MutationPack {
    if (oldValue !== this.parentType) {
      return ['parentType', local, oldValue];
    }
  }

  get isPinned(): boolean {
    return this.record.get('pinnedBy').has(this.graph.rootKey);
  }

  set isPinned(val: boolean) {
    const current = SetUtils.map(this.pinnedBy, (x) => x);
    if (val) {
      current.add(this.graph.rootKey);
    } else if (current.has(this.graph.rootKey)) {
      current.delete(this.graph.rootKey);
    }

    this.pinnedBy = current;
  }

  get pinnedBy(): Set<string> {
    return this.record.get('pinnedBy');
  }

  set pinnedBy(pins: Set<string>) {
    this.record.set('pinnedBy', pins);
  }

  pinnedByDidMutate(local: boolean, oldValue: Set<string>): MutationPack {
    return ['isPinned', local, oldValue?.has(this.graph.rootKey)];
  }

  childNoteIsDeletedDidMutate(
    local: boolean,
    oldValue: number,
    child: Note
  ): MutationPack {
    if ((oldValue === 1) !== (child.isDeleted === 1)) {
      return mutationPackAppend(
        // TODO: Actually go and remove the RefMarkers from the rich text
        // this._invalidateBodyOnChildChange(local, child.key),
        this._invalidateChildCards(local)
      );
    }
  }

  rewritePinsToRootUser(): void {
    const pinnedBy = this.pinnedBy;
    if (pinnedBy && pinnedBy.has('/')) {
      const updatedPins = new Set(pinnedBy);
      updatedPins.delete('/');
      updatedPins.add(this.graph.rootKey);
      this.pinnedBy = updatedPins;
    }
  }

  // tagsDidMutate(
  //   source: MutationOrigin,
  //   oldValue: Dictionary<Tag, Tag> | undefined
  // ): MutationPack {
  //   let result: MutationPack;
  //   const oldChecked = computeCheckedForNote(
  //     this.type,
  //     this.status,
  //     oldValue,
  //     this.childCards
  //   );
  //   if (oldChecked !== this.isChecked) {
  //     result = mutationPackAppend(result, ['isChecked', source, oldChecked]);
  //   }
  //   return result;
  // }

  childCardsDidMutate(
    local: boolean,
    oldValue: Note[] | undefined
  ): MutationPack {
    const oldChecked = computeCheckedForNote(
      this.type,
      this.status,
      this.tags,
      oldValue
    );
    if (oldChecked !== this.isChecked) {
      return ['isChecked', local, oldChecked];
    }
  }

  childStatusDidMutate(
    local: boolean,
    oldValue: NoteStatus,
    child: Note
  ): MutationPack {
    const childCards = this.childCards;
    if (!childCards.length) {
      return;
    }
    if (this.type === NoteType.Note) {
      const firstChecked = childCards[0].isChecked;
      let childrenMatch = true;
      for (let i = 1; i < childCards.length; ++i) {
        const c = childCards[i];
        if (c === child) {
          continue;
        }
        if (c.isChecked !== firstChecked) {
          childrenMatch = false;
          break;
        }
      }
      let result: MutationPack;
      if (childrenMatch) {
        result = mutationPackAppend(result, ['isChecked', local, oldValue]);
      }
      return mutationPackAppend(
        result,
        this._invalidateBodyOnChildChange(local, child.key)
      );
    }
  }

  valueForRefCalc(fieldName: keyof this): any {
    if (fieldName === 'status') {
      return kNoRefsValue;
    }
    return super.valueForRefCalc(fieldName);
  }

  vertexDidLoad(): void {
    super.vertexDidLoad();
    for (const key of this.bodyRefs) {
      this.graph.getVertex<Note>(key).parentDidMutate(true, undefined, this);
    }
  }
}

const kStripWhitelinesReges = /[\r\n]\s*/g;
function stripWhitelines(str: string): string {
  return str.replace(kStripWhitelinesReges, ' ');
}

function computeCheckedForNote(
  type: NoteType,
  status: NoteStatus | undefined,
  tags: Dictionary<Tag, Tag> | undefined,
  childCards: Note[] | undefined
): boolean {
  if (type === NoteType.Task) {
    if (status === NoteStatus.Checked) {
      return true;
    }
    if (!tags) {
      return false;
    }
    for (const [parent, child] of tags) {
      if (parent.isDeleted || child.isDeleted) {
        continue;
      }
      if (parent.name === 'Status' && child.name === 'Done') {
        return true;
      }
    }
    return false;
  } else if (type === NoteType.Note) {
    if (!childCards || !childCards.length) {
      return false;
    }
    for (const child of childCards) {
      if (child.isDeleted) {
        continue;
      }
      if (
        !computeCheckedForNote(
          child.type,
          child.status,
          child.tags,
          child.childCards
        )
      ) {
        return false;
      }
    }
    return true;
  }
  return false;
}

export const NOTE_SORT_BY: Record<SortBy, SortDescriptor<Note>> = {
  [SortBy.CreatedDescending]: (a, b) =>
    b.creationDate.getTime() - a.creationDate.getTime() ||
    coreValueCompare(b, a),
  [SortBy.CreatedAscending]: (a, b) =>
    a.creationDate.getTime() - b.creationDate.getTime() ||
    coreValueCompare(a, b),
  [SortBy.DueDateAscending]: (a, b) => {
    if (!a.dueDate && !b.dueDate) {
      return coreValueCompare(a, b);
    }
    if (!a.dueDate && b.dueDate) {
      return 1;
    }
    if (a.dueDate && !b.dueDate) {
      return -1;
    }

    const dt = a.dueDate!.getTime() - b.dueDate!.getTime();
    if (dt !== 0) {
      return dt;
    }
    return coreValueCompare(a, b);
  },
  [SortBy.DueDateDescending]: (a, b) => {
    if (!a.dueDate && !b.dueDate) {
      return coreValueCompare(a, b);
    }
    if (!a.dueDate && b.dueDate) {
      return -1;
    }
    if (a.dueDate && !b.dueDate) {
      return 1;
    }

    const dt = b.dueDate!.getTime() - a.dueDate!.getTime();
    if (dt !== 0) {
      return dt;
    }
    return coreValueCompare(b, a);
  },
  [SortBy.LastModifiedDescending]: (a, b) =>
    b.lastModified.getTime() - a.lastModified.getTime() ||
    coreValueCompare(b, a),
  [SortBy.LastModifiedAscending]: (a, b) =>
    a.lastModified.getTime() - b.lastModified.getTime() ||
    coreValueCompare(a, b),
  [SortBy.TitleAscending]: (a, b) => {
    const n1 = parseFloat(a.titlePlaintext);
    const n2 = parseFloat(b.titlePlaintext);
    if (!isNaN(n1) && !isNaN(n2) && n1 !== n2) {
      return n1 - n2;
    }
    return (
      coreValueCompare(a.titlePlaintext, b.titlePlaintext) ||
      coreValueCompare(a, b)
    );
  },
  [SortBy.TitleDescending]: (a, b) => {
    const n1 = parseFloat(a.titlePlaintext);
    const n2 = parseFloat(b.titlePlaintext);
    if (!isNaN(n1) && !isNaN(n2) && n1 !== n2) {
      return n2 - n1;
    }
    return (
      coreValueCompare(b.titlePlaintext, a.titlePlaintext) ||
      coreValueCompare(b, a)
    );
  },
};

const kFieldTriggersNote: FieldTriggers<Note> = {
  title: triggerParent(
    'childTitleDidMutate',
    'Note_title',
    SchemeNamespace.NOTES
  ),
  // Note: Any trigger installed by a superclass gets automatically triggered
  // before these triggers
<<<<<<< HEAD
  isDeleted: triggerParent(
    'childNoteIsDeletedDidMutate',
    'Note_isDeleted',
    SchemeNamespace.NOTES
=======
  isDeleted: triggerCompose(
    triggerParent(
      'childNoteIsDeletedDidMutate',
      'Note_isDeleted_parent',
      SchemeNamespace.NOTES,
    ),
    triggerChildren('parentIsDeletedChanged', 'Note_isDeleted_children', {
      fieldName: 'parentNote',
    }),
    'Note_isDeletedComposite',
>>>>>>> c6b7c5fc
  ),
  parentNote: triggerParent(
    'childParentNoteDidMutate',
    'Note_parentNote',
    SchemeNamespace.NOTES
  ),
  type: triggerChildren(
    'parentNoteTypeDidMutate',
    'Note_type',
    SchemeNamespace.NOTES
  ),
  status: triggerParent(
    'childStatusDidMutate',
    'Note_status',
    SchemeNamespace.NOTES
  ),
  dueDate: triggerChildren('parentDueDateChanged', 'Note_dueDate', {
    namespace: SchemeNamespace.NOTES,
    // condition: (note, mutation) => {
    //   const ret =
    //     typeof note.dueDate !== 'undefined' &&
    //     mutation[2] instanceof Date &&
    //     note.dueDate.getTime() < mutation[2].getTime();
    //   return ret;
    // },
  }),
  assignees: triggerChildren('parentAssigneesDidMutate', 'Note_assignees', {
    namespace: SchemeNamespace.NOTES,
    fieldName: 'parentNote',
  }),
  bodyRefs: triggerChildren(
    'parentBodyRefsDidMutate',
    'Note_bodyRefs',
    SchemeNamespace.NOTES
  ),
};

Vertex.registerFieldTriggers(Note, kFieldTriggersNote);<|MERGE_RESOLUTION|>--- conflicted
+++ resolved
@@ -759,7 +759,7 @@
   }
 
   *getChildManagers<T extends Vertex>(
-    ns?: SchemeNamespace,
+    ns?: SchemeNamespace
   ): Generator<VertexManager<T>> {
     if (ns === SchemeNamespace.NOTES) {
       for (const k of this.bodyRefs) {
@@ -1048,23 +1048,16 @@
   ),
   // Note: Any trigger installed by a superclass gets automatically triggered
   // before these triggers
-<<<<<<< HEAD
-  isDeleted: triggerParent(
-    'childNoteIsDeletedDidMutate',
-    'Note_isDeleted',
-    SchemeNamespace.NOTES
-=======
   isDeleted: triggerCompose(
     triggerParent(
       'childNoteIsDeletedDidMutate',
       'Note_isDeleted_parent',
-      SchemeNamespace.NOTES,
+      SchemeNamespace.NOTES
     ),
     triggerChildren('parentIsDeletedChanged', 'Note_isDeleted_children', {
       fieldName: 'parentNote',
     }),
-    'Note_isDeletedComposite',
->>>>>>> c6b7c5fc
+    'Note_isDeletedComposite'
   ),
   parentNote: triggerParent(
     'childParentNoteDidMutate',

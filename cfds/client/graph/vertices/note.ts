--- conflicted
+++ resolved
@@ -1030,18 +1030,10 @@
     //   return ret;
     // },
   }),
-<<<<<<< HEAD
-  assignees: triggerChildren(
-    'parentAssigneesDidMutate',
-    'Note_assignees',
-    SchemeNamespace.NOTES
-  ),
-=======
   assignees: triggerChildren('parentAssigneesDidMutate', 'Note_assignees', {
     namespace: SchemeNamespace.NOTES,
     fieldName: 'parentNote',
   }),
->>>>>>> 5126d3c8
   bodyRefs: triggerChildren(
     'parentBodyRefsDidMutate',
     'Note_bodyRefs',

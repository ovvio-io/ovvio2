--- conflicted
+++ resolved
@@ -1,24 +1,3 @@
-<<<<<<< HEAD
-import EventEmitter from "eventemitter3";
-import { coreValueCompare, coreValueEquals } from "../base/core-types/index.ts";
-import * as SetUtils from "../base/set.ts";
-import { Dictionary } from "../base/collections/dict.ts";
-import { Code, ServerError, serviceUnavailable } from "../cfds/base/errors.ts";
-import { Commit, commitContentsIsRecord, DeltaContents } from "./commit.ts";
-import { concatChanges, DataChanges } from "../cfds/base/object.ts";
-import { Record } from "../cfds/base/record.ts";
-import { assert, notReached } from "../base/error.ts";
-import { JSONCyclicalEncoder } from "../base/core-types/encoding/json.ts";
-import { Edit } from "../cfds/base/edit.ts";
-import { log } from "../logging/log.ts";
-import { kRecordIdField } from "../cfds/base/scheme-types.ts";
-import { Scheme } from "../cfds/base/scheme.ts";
-import { repositoryForRecord } from "./resolver.ts";
-
-export const EVENT_NEW_COMMIT = "NewCommit";
-
-export const kRepositoryTypes = ["sys", "data", "user"] as const;
-=======
 import EventEmitter from 'eventemitter3';
 import { coreValueCompare, coreValueEquals } from '../base/core-types/index.ts';
 import * as SetUtils from '../base/set.ts';
@@ -45,7 +24,6 @@
 export const EVENT_NEW_COMMIT = 'NewCommit';
 
 export const kRepositoryTypes = ['sys', 'data', 'user'] as const;
->>>>>>> d2e6efbc
 export type RepositoryType = (typeof kRepositoryTypes)[number];
 
 export interface RepoStorage<T extends RepoStorage<T>> {
@@ -82,10 +60,10 @@
   }
 
   static normalizeId(id: string): string {
-    if (!id.startsWith("/")) {
-      id = "/" + id;
-    }
-    if (id.endsWith("/")) {
+    if (!id.startsWith('/')) {
+      id = '/' + id;
+    }
+    if (id.endsWith('/')) {
       id = id.substring(0, id.length - 1);
     }
     return id;
@@ -327,7 +305,7 @@
   }
 
   recordForCommit(c: Commit | string): Record {
-    if (typeof c === "string") {
+    if (typeof c === 'string') {
       c = this.getCommit(c);
     }
     if (commitContentsIsRecord(c.contents)) {
@@ -368,34 +346,7 @@
     if (commitsToMerge.length === 1) {
       return commitsToMerge[0];
     }
-<<<<<<< HEAD
-    // At this point our leaves have more than one value. Try to merge them all
-    // to a single value. Currently we're simply doing a crude N-way merge and
-    // rely on our patch to come up with a nice result. A better way may be to
-    // do a recursive 3-way merge like git does.
-    try {
-      // Find the base for our N-way merge
-      const lca = this.findMergeBase(commitsToMerge);
-      // If no LCA is found then we're dealing with concurrent writers who all
-      // created of the same key unaware of each other.
-      // Use the null record as a base in this case.
-      const base = lca
-        ? this.recordForCommit(lca).clone()
-        : Record.nullRecord();
-      // Find the newest scheme in this merge
-      let scheme: Scheme = base.scheme;
-      for (const c of commitsToMerge) {
-        const commitScheme = c.scheme;
-        if (!commitScheme || commitScheme.isNull) {
-          continue;
-        }
-        assert(
-          scheme.isNull || commitScheme.namespace === scheme.namespace,
-          "Commits with conflicting scheme detected"
-        );
-=======
     let result: Commit | undefined;
->>>>>>> d2e6efbc
 
     if (merge) {
       // At this point our leaves have more than one value. Try to merge them all
@@ -529,11 +480,6 @@
         srcChecksum: baseRecord.checksum,
         dstChecksum: fullCommit.contentsChecksum,
       });
-<<<<<<< HEAD
-      const commitEncoder = new JSONCyclicalEncoder();
-      commitEncoder.set("c", [fullCommit]);
-=======
->>>>>>> d2e6efbc
       const deltaLength = JSON.stringify(edit.toJS()).length;
       const fullLength = JSON.stringify(
         fullCommit.contents.record.toJS()
@@ -549,15 +495,10 @@
           parents: fullCommit.parents,
         });
         log({
-<<<<<<< HEAD
-          severity: "INFO",
-          name: "DeltaFormatSavings",
-=======
           severity: 'METRIC',
           name: 'DeltaFormatSavings',
->>>>>>> d2e6efbc
           value: Math.round((100 * (fullLength - deltaLength)) / fullLength),
-          unit: "Percent",
+          unit: 'Percent',
         });
       }
     }
@@ -578,9 +519,6 @@
   }
 
   hasKey(key: string | null): boolean {
-<<<<<<< HEAD
-    return this.headForKey(key, "") !== undefined;
-=======
     return this.headForKey(key, undefined, undefined, false) !== undefined;
   }
 
@@ -617,7 +555,6 @@
       ArrayUtils.append(result, this.persistVerifiedCommits(batch));
     }
     return result;
->>>>>>> d2e6efbc
   }
 
   private persistVerifiedCommits(commits: Iterable<Commit>): Commit[] {
@@ -671,13 +608,13 @@
   }
 
   repositoryIdForCommit(c: Commit | string): string {
-    if (typeof c === "string") {
+    if (typeof c === 'string') {
       c = this.getCommit(c);
     }
     const record = this.recordForCommit(c);
     const repoFieldName = repositoryForRecord(c.key, record);
     if (repoFieldName === kRecordIdField) {
-      const commit = typeof c === "string" ? this.getCommit(c) : c;
+      const commit = typeof c === 'string' ? this.getCommit(c) : c;
       assert(commit !== undefined && commit.key !== undefined);
       return commit.key!;
     }
@@ -752,7 +689,7 @@
 
   *allKeys(): Generator<string> {
     for (const k of this._commitsByRecordKey.keys()) {
-      if (typeof k === "string") {
+      if (typeof k === 'string') {
         yield k;
       }
     }

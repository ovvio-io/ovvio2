import EventEmitter from 'eventemitter3';
import { coreValueCompare, coreValueEquals } from '../base/core-types/index.ts';
import * as SetUtils from '../base/set.ts';
import { Dictionary } from '../base/collections/dict.ts';
import { Code, ServerError, serviceUnavailable } from '../cfds/base/errors.ts';
import { Commit, commitContentsIsRecord, DeltaContents } from './commit.ts';
import { concatChanges, DataChanges } from '../cfds/base/object.ts';
import { Record } from '../cfds/base/record.ts';
import { assert, notReached } from '../base/error.ts';
import { JSONCyclicalEncoder } from '../base/core-types/encoding/json.ts';
import { Edit } from '../cfds/base/edit.ts';
import { log } from '../logging/log.ts';
import { kRecordIdField } from '../cfds/base/scheme-types.ts';
import { Scheme } from '../cfds/base/scheme.ts';
import { repositoryForRecord } from './resolver.ts';

export const EVENT_NEW_COMMIT = 'NewCommit';

export const kRepositoryTypes = ['sys', 'data', 'user'] as const;
export type RepositoryType = (typeof kRepositoryTypes)[number];

export interface RepoStorage<T extends RepoStorage<T>> {
  numberOfCommits(): number;
  getCommit(id: string): Commit | undefined;
  allCommits(): Iterable<Commit>;
  commitsForKey(key: string | null): Iterable<Commit>;
  allKeys(): Iterable<string>;
  persistCommits(c: Iterable<Commit>, repo: Repository<T>): Iterable<Commit>;
  close(): void;
}

export class Repository<ST extends RepoStorage<ST>> extends EventEmitter {
  readonly storage: ST;

  constructor(storage: ST) {
    super();
    this.storage = storage;
  }

  static id(type: RepositoryType, id: string): string {
    return `${type}/${id}`;
  }

  static normalizeId(id: string): string {
    if (!id.startsWith('/')) {
      id = '/' + id;
    }
    if (id.endsWith('/')) {
      id = id.substring(0, id.length - 1);
    }
    return id;
  }

  get numberOfCommits(): number {
    return this.storage.numberOfCommits();
  }

  getCommit(id: string): Commit {
    const c = this.storage.getCommit(id);
    if (!c) {
      throw serviceUnavailable();
    }
    return c;
  }

  commits(): Iterable<Commit> {
    return this.storage.allCommits();
  }

  commitsForKey(key: string | null): Iterable<Commit> {
    return this.storage.commitsForKey(key);
  }

  leavesForKey(key: string | null, pendingCommit?: Commit): Commit[] {
    const childrenPerCommit = new Map<string, Set<Commit>>();
    for (const c of this.commitsForKey(key)) {
      this._setChildrenPerCommit(c, childrenPerCommit);
    }
    if (pendingCommit) {
      assert(pendingCommit.key === key); // Sanity check
      this._setChildrenPerCommit(pendingCommit, childrenPerCommit);
    }
    const result: Commit[] = [];
    for (const c of this.commitsForKey(key)) {
      if (!childrenPerCommit.has(c.id)) {
        result.push(c);
      }
    }
    return result;
  }

  private _setChildrenPerCommit(
    c: Commit,
    childrenPerCommit: Map<string, Set<Commit>>
  ): void {
    for (const p of c.parents) {
      let children = childrenPerCommit.get(p);
      if (!children) {
        children = new Set();
        childrenPerCommit.set(p, children);
      }
      children.add(c);
    }
  }

  keys(): Iterable<string> {
    return this.storage.allKeys();
  }

  /**
   * Given an iterable of commits, this method returns their Lowest Common
   * Ancestor or undefined if no such ancestor exists (meaning the commits
   * belong to disconnected histories).
   *
   * @param commits An iterable of commits.
   * @returns The LCA commit or undefined if no common ancestor exists.
   * @throws ServiceUnavailable if the commit graph is incomplete.
   */
  findMergeBase(commits: Iterable<Commit>): Commit | undefined {
    let result: Commit | undefined;
    for (const c of commits) {
      if (!result) {
        result = c;
        continue;
      }
      result = this._findMergeBase(result, c);
      if (!result) {
        break;
      }
    }
    return result;
  }

  /**
   * Given two commits, this method finds the base from which to perform a 3 way
   * merge for c1 and c2. The algorithm is based on a simple Lowest Common
   * Ancestor between the two, but rather than pick the actual LCA from the
   * graph, we choose the first time ancestors agree on a common value.
   *
   * @param c1 First commit.
   * @param c2 Second commit.
   * @param c1Ancestors Internal c1 path for recursion.
   * @param c2Ancestors Internal c2 path for recursion.
   *
   * @returns The base for a 3-way merge between c1 and c2, or undefined if no
   *          such base can be found.
   *
   * @throws ServiceUnavailable if the commit graph is incomplete and cannot be
   *         traversed.
   */
  private _findMergeBase(
    c1: Commit,
    c2: Commit,
    c1Ancestors?: Set<string>,
    c2Ancestors?: Set<string>
  ): Commit | undefined {
    if (!c1.parents.length || !c2.parents.length || c1.key !== c2.key) {
      return undefined;
    }
    if (c1.contentsChecksum === c2.contentsChecksum) {
      return c1;
    }
    if (!c1Ancestors) {
      c1Ancestors = new Set();
    }
    if (!c2Ancestors) {
      c2Ancestors = new Set();
    }
    for (const parentId of c1.parents) {
      const parent = this.getCommit(parentId);
      const checksum = parent.contentsChecksum;
      if (c2Ancestors.has(checksum)) {
        return parent;
      }
      c1Ancestors.add(checksum);
    }
    for (const parentId of c2.parents) {
      const parent = this.getCommit(parentId);
      const checksum = parent.contentsChecksum;
      if (c1Ancestors.has(checksum)) {
        return parent;
      }
      c2Ancestors.add(checksum);
    }
    for (const p of c1.parents) {
      const r = this._findMergeBase(
        this.getCommit(p),
        c2,
        c1Ancestors,
        c2Ancestors
      );
      if (r) {
        return r;
      }
    }
    for (const p of c2.parents) {
      const r = this._findMergeBase(
        c1,
        this.getCommit(p),
        c1Ancestors,
        c2Ancestors
      );
      if (r) {
        return r;
      }
    }
    return undefined;
  }

  recordForCommit(c: Commit | string): Record {
    if (typeof c === 'string') {
      c = this.getCommit(c);
    }
    if (commitContentsIsRecord(c.contents)) {
      return c.contents.record.clone();
<<<<<<< HEAD
    } else {
=======
    }
    if (c.contents.base) {
>>>>>>> 6e8e4d50
      const contents: DeltaContents = c.contents as DeltaContents;
      const result = this.recordForCommit(contents.base).clone();
      assert(result.checksum === contents.edit.srcChecksum);
      result.patch(contents.edit.changes);
      assert(result.checksum === contents.edit.dstChecksum);
      return result.clone();
    }
  }

  headForKey(
    key: string | null,
    session: string,
    pendingCommit?: Commit
  ): Commit | undefined {
    assert(!pendingCommit || pendingCommit.key === key);
    const leaves = this.leavesForKey(key, pendingCommit);
    if (leaves.length < 1) {
      // No commit history found. Return the null record as a starting point
      return undefined;
    }
    // Filter out any commits with equal records
    const commitsToMerge = commitsWithUniqueRecords(leaves);
    // If our leaves converged on a single value, we can simply return it
    if (commitsToMerge.length === 1) {
      return commitsToMerge[0];
    }
    // At this point our leaves have more than one value. Try to merge them all
    // to a single value. Currently we're simply doing a crude N-way merge and
    // rely on our patch to come up with a nice result. A better way may be to
    // do a recursive 3-way merge like git does.
    try {
      // Find the base for our N-way merge
      const lca = this.findMergeBase(commitsToMerge);
      // If no LCA is found then we're dealing with concurrent writers who all
      // created of the same key unaware of each other.
      // Use the null record as a base in this case.
      const base = lca
        ? this.recordForCommit(lca).clone()
        : Record.nullRecord();
      // Find the newest scheme in this merge
      let scheme: Scheme = base.scheme;
      for (const c of commitsToMerge) {
        const commitScheme = c.scheme;
        if (!commitScheme || commitScheme.isNull) {
          continue;
        }
        assert(
          scheme.isNull || commitScheme.namespace === scheme.namespace,
          'Commits with conflicting scheme detected'
        );

        if (
          commitScheme.version > scheme.version &&
          commitScheme.allowsAutoUpgradeFrom(scheme)
        ) {
          scheme = commitScheme;
        }
      }
      // Upgrade base to merge scheme
      base.upgradeScheme(scheme);
      // Compute a compound diff from our base to all unique records
      let changes: DataChanges = {};
      for (const c of commitsToMerge) {
        const record = this.recordForCommit(c).clone();
        // Before computing the diff, upgrade the record to the scheme decided
        // for this merge.
        record.upgradeScheme(scheme);
        changes = concatChanges(
          changes,
          base.diff(record, c.session === session)
        );
      }
      // Patch, and we're done.
      base.patch(changes);
      const mergeCommit = new Commit({
        session,
        key,
        contents: base,
        parents: leaves.map((c) => c.id),
      });
      this.persistCommits([this.deltaCompressIfNeeded(mergeCommit)]);
      return mergeCommit;
    } catch (e) {
      // We're dealing with partial history, so need to come up with some value
      // that makes sense
      if (e instanceof ServerError && e.code === Code.ServiceUnavailable) {
        // Since we're dealing with a partial graph, some of our leaves may not
        // actually be leaves. For example, let's consider c4 -> c3 -> c2 -> c1.
        // If we somehow temporarily lost c2 and c4, we would consider both c3
        // and c1 as leaves. Therefore, we first sort all our leaves from
        // newest to oldest.
        leaves.sort(compareCommitsDesc);
        // Preserve local consistency for the caller and return whichever value
        // it wrote last.
        for (const c of leaves) {
          if (c.session === session) {
            return c;
          }
        }
        // No session was provided. Return the last globally written value.
        return leaves[0];
      }
      // Unknown error. Rethrow.
      throw e;
    }
  }

  valueForKey(
    key: string | null,
    session: string,
    pendingCommit?: Commit
  ): Record {
    const head = this.headForKey(key, session, pendingCommit);
    return head ? this.recordForCommit(head) : Record.nullRecord();
  }

  setValueForKey(key: string | null, session: string, value: Record): boolean {
    // All keys start with null records implicitly, so need need to persist
    // them. Also, we forbid downgrading a record back to null once initialized.
    if (value.isNull) {
      return false;
    }
    const head = this.headForKey(key, session);
    const headRecord = head ? this.recordForCommit(head) : undefined;
    if (headRecord?.isEqual(value)) {
      return false;
    }
    const fullCommit = new Commit({
      session,
      key,
      contents: value.clone(),
      parents: head?.id,
    });
    this.persistCommits([this.deltaCompressIfNeeded(fullCommit)]);
    return true;
  }

  private deltaCompressIfNeeded(fullCommit: Commit): Commit {
    assert(commitContentsIsRecord(fullCommit.contents));
    return fullCommit;
    const key = fullCommit.key;
    const lastRecordCommit = this.lastRecordCommitForKey(key);
    let deltaCommit: Commit | undefined;
    if (lastRecordCommit) {
      const baseRecord = this.recordForCommit(lastRecordCommit);
      const changes = baseRecord.diff(fullCommit.contents.record, false);
      const edit = new Edit({
        changes: changes,
        srcChecksum: baseRecord.checksum,
        dstChecksum: fullCommit.contentsChecksum,
      });
      const commitEncoder = new JSONCyclicalEncoder();
      commitEncoder.set('c', [fullCommit]);
      const deltaLength = JSON.stringify(edit.toJS()).length;
      const fullLength = JSON.stringify(commitEncoder.getOutput()).length;
      // Only if our delta format is small enough relative to the full format,
      // then it's worth switching to it
      if (deltaLength <= fullLength * 0.85) {
        deltaCommit = new Commit({
          id: fullCommit.id,
          session: fullCommit.session,
          key,
          contents: { base: lastRecordCommit.id, edit },
          parents: fullCommit.parents,
        });
        log({
          severity: 'INFO',
          name: 'DeltaFormatSavings',
          value: Math.round((100 * (fullLength - deltaLength)) / fullLength),
          unit: 'Percent',
        });
      }
    }
    return deltaCommit || fullCommit;
  }

  private lastRecordCommitForKey(key: string | null): Commit | undefined {
    let result: Commit | undefined;
    for (const c of this.commitsForKey(key)) {
      if (!commitContentsIsRecord(c.contents)) {
        continue;
      }
      if (!result || c.timestamp.getTime() > result.timestamp.getTime()) {
        result = c;
      }
    }
    return result;
  }

  hasKey(key: string | null): boolean {
    return this.headForKey(key, '') !== undefined;
  }

  persistCommits(commits: Iterable<Commit>): Commit[] {
    const result = Array.from(this.storage.persistCommits(commits, this));
    for (const c of result) {
      this.emit(EVENT_NEW_COMMIT, c);
    }
    return result;
  }

  repositoryIdForCommit(c: Commit | string): string {
    if (typeof c === 'string') {
      c = this.getCommit(c);
    }
    const record = this.recordForCommit(c);
    const repoFieldName = repositoryForRecord(c.key, record);
    if (repoFieldName === kRecordIdField) {
      const commit = typeof c === 'string' ? this.getCommit(c) : c;
      assert(commit !== undefined && commit.key !== undefined);
      return commit.key!;
    }
    const result = record.get<string>(repoFieldName);
    assert(result?.length > 0);
    return result;
  }
}

function commitsWithUniqueRecords(commits: Iterable<Commit>): Commit[] {
  const hashes = new Set<string>();
  const result: Commit[] = [];
  for (const c of commits) {
    const h = commitContentsIsRecord(c.contents)
      ? c.contents.record.checksum
      : c.contents.edit.dstChecksum;
    if (!hashes.has(h)) {
      result.push(c);
      hashes.add(h);
    }
  }
  return result;
}

function compareCommitsDesc(c1: Commit, c2: Commit): number {
  // Use the commit id as a consistent tie breaker when timestamps are equal
  if (coreValueEquals(c1.timestamp, c2.timestamp)) {
    return coreValueCompare(c1.id, c2.id);
  }
  // Reverse order so we get descending timestamps
  return coreValueCompare(c2.timestamp, c1.timestamp);
}

export class MemRepoStorage implements RepoStorage<MemRepoStorage> {
  // Key -> Commit Id -> Commit
  private readonly _commitsByRecordKey: Dictionary<string | null, Set<string>>;
  private readonly _commitsById: Map<string, Commit>;

  constructor(commits?: Iterable<Commit>) {
    this._commitsByRecordKey = new Map();
    this._commitsById = new Map();
    if (commits) {
      for (const c of commits) {
        let keyMap = this._commitsByRecordKey.get(c.key);
        if (!keyMap) {
          keyMap = new Set();
          this._commitsByRecordKey.set(c.key, keyMap);
        }
        keyMap.add(c.id);
        this._commitsById.set(c.id, c);
      }
    }
  }

  numberOfCommits(): number {
    return this._commitsById.size;
  }

  getCommit(id: string): Commit | undefined {
    return this._commitsById.get(id);
  }

  allCommits(): Iterable<Commit> {
    return this._commitsById.values();
  }

  commitsForKey(key: string): Iterable<Commit> {
    const keyMap = this._commitsByRecordKey.get(key);
    if (!keyMap) {
      return [];
    }
    return SetUtils.mapToArray(keyMap, (id) => this.getCommit(id));
  }

  *allKeys(): Generator<string> {
    for (const k of this._commitsByRecordKey.keys()) {
      if (typeof k === 'string') {
        yield k;
      }
    }
  }

  *persistCommits(commits: Iterable<Commit>): Generator<Commit> {
    for (const c of commits) {
      const localCommit = this._commitsById.get(c.id);
      if (localCommit !== undefined) {
        // Sanity check: Both copies of the same commit must be equal.
        // TODO: Rather than crash, assume the other side may be malicious
        assert(coreValueEquals(c, localCommit));
        continue;
      }
      this._commitsById.set(c.id, c);
      let set = this._commitsByRecordKey.get(c.key);
      if (!set) {
        set = new Set();
        this._commitsByRecordKey.set(c.key, set);
      }
      set.add(c.id);
      yield c;
    }
  }

  close(): void {}
}<|MERGE_RESOLUTION|>--- conflicted
+++ resolved
@@ -213,12 +213,7 @@
     }
     if (commitContentsIsRecord(c.contents)) {
       return c.contents.record.clone();
-<<<<<<< HEAD
     } else {
-=======
-    }
-    if (c.contents.base) {
->>>>>>> 6e8e4d50
       const contents: DeltaContents = c.contents as DeltaContents;
       const result = this.recordForCommit(contents.base).clone();
       assert(result.checksum === contents.edit.srcChecksum);

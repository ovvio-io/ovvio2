import EventEmitter from 'eventemitter3';
import { EaseInExpoTimer, EaseInOutSineTimer } from '../base/timer.ts';
import { BloomFilter } from '../base/bloom.ts';
import { SyncMessage, SyncValueType } from './message.ts';
import { log } from '../logging/log.ts';
import { MovingAverage } from '../base/math.ts';
import { getOvvioConfig } from '../server/config.ts';
import { VersionNumber } from '../base/version-number.ts';
import {
  SyncConfig,
  syncConfigGetCycles,
  SyncScheduler,
} from './sync-scheduler.ts';
import { RepositoryType } from '../repo/repo.ts';

export type ClientStatus = 'idle' | 'sync' | 'offline';

export const EVENT_STATUS_CHANGED = 'status_changed';
export const EVENT_PROTOCOL_VERSION_CHANGED = 'protocol_version_changed';

export interface BaseClientStorage {
  close(): void;
}

/**
 * A base class for sync channel clients. This class takes care of everything
 * but interacting with the values themselves. It takes care of adaptive timing,
 * network errors, and other book keeping.
 *
 * Storage and encoding of values are left for concrete subclasses.
 */
export abstract class BaseClient<
  ValueType extends SyncValueType,
> extends EventEmitter {
  private readonly _timer: EaseInOutSineTimer;
  private readonly _syncFreqAvg: MovingAverage;
  private _previousServerFilter: BloomFilter | undefined;
  private _previousServerSize: number;
  private _connectionOnline = true;
  private _serverVersionNumber: VersionNumber | undefined;
  private _ready: boolean;
  private _scheduled: boolean;
  private _closed = false;
  private _pendingSyncPromise: Promise<boolean> | undefined;

  constructor(
    readonly storage: RepositoryType,
    readonly id: string,
    readonly syncConfig: SyncConfig,
    readonly scheduler: SyncScheduler,
  ) {
    super();
    this._timer = new EaseInExpoTimer(
      syncConfig.minSyncFreqMs,
      syncConfig.maxSyncFreqMs,
      syncConfig.maxSyncFreqMs,
      () => {
        if (!this.ready) {
          return;
        }
        this.sendSyncMessage().catch((e) => {
          log({
            severity: 'INFO',
            error: 'UnknownSyncError',
            message: e.message,
            trace: e.stack,
          });
        });
      },
      true,
      `Sync timer ${storage}/${id}`,
      true,
    );
    this._syncFreqAvg = new MovingAverage(
      syncConfigGetCycles(this.syncConfig) * 2,
    );
    this._previousServerSize = 0;
    this._ready = false;
    this._scheduled = false;
  }

  get serverUrl(): string {
    return this.serverUrl;
  }

  get isOnline(): boolean {
    return this._connectionOnline;
  }

  get status(): ClientStatus {
    if (!this.isOnline) {
      return 'offline';
    }
    return this.needsReplication() ? 'sync' : 'idle';
  }

  get previousServerFilter(): BloomFilter | undefined {
    return this._previousServerFilter;
  }

  get previousServerSize(): number {
    return this._previousServerSize;
  }

  get syncCycles(): number {
    return this.needsReplication()
      ? 1
      : syncConfigGetCycles(this.syncConfig, this._syncFreqAvg.currentValue);
  }

  get serverVersion(): VersionNumber {
    return this._serverVersionNumber || getOvvioConfig().version;
  }

  private set serverVersion(v: VersionNumber) {
    if (this._serverVersionNumber !== v) {
      this._serverVersionNumber = v;
      this.emit(EVENT_PROTOCOL_VERSION_CHANGED);
    }
  }

  get ready(): boolean {
    return this._ready && !this.closed;
  }

  set ready(f: boolean) {
    if (f !== this._ready) {
      this._ready = f;
      if (this._scheduled) {
        if (f) {
          this._timer.schedule();
        } else {
          this.stopSyncing();
        }
      }
    }
  }

  get closed(): boolean {
    return this._closed;
  }

  protected abstract buildSyncMessage(
    includeMissing: boolean,
  ): Promise<SyncMessage<ValueType>>;
  protected abstract persistPeerValues(values: ValueType[]): Promise<number>;
  protected abstract getLocalSize(): number;
  abstract localIds(): Iterable<string>;

  private _setIsOnline(value: boolean): void {
    if (value !== this._connectionOnline) {
      this._connectionOnline = value;
      this.emit(EVENT_STATUS_CHANGED);
    }
  }

  startSyncing(): typeof this {
    if (!this._scheduled) {
      this._scheduled = true;
      if (this.ready) {
        this._timer.schedule();
      }
    }
    return this;
  }

  stopSyncing(): typeof this {
    this._timer.unschedule();
    this._timer.reset();
    this._scheduled = false;
    return this;
  }

  private sendSyncMessage(): Promise<boolean> {
    let result = this._pendingSyncPromise;
    if (!result) {
      const promise = this._sendSyncMessageImpl().finally(() => {
        if (this._pendingSyncPromise === promise) {
          this._pendingSyncPromise = undefined;
        }
      });
      result = promise;
      this._pendingSyncPromise = result;
    }
    return result;
  }

  private async _sendSyncMessageImpl(): Promise<boolean> {
    if (this.closed) {
      return false;
    }
    const startingStatus = this.status;
    const priority =
<<<<<<< HEAD
      this.storage !== 'events' &&
      (this.storage === 'sys' ||
        this.storage === 'user' ||
        this.needsReplication());
    const reqMsg = await this.buildSyncMessage(priority);
=======
      this.storage === 'sys' ||
      this.storage === 'user' ||
      this.needsReplication();
    const reqMsg = await this.buildSyncMessage(true);
>>>>>>> 3ef4fda0

    let syncResp: SyncMessage<ValueType>;
    try {
      syncResp = (await this.scheduler.send(
        this.storage,
        this.id,
        reqMsg,
        priority,
      )) as typeof reqMsg;
    } catch (e) {
      log({
        severity: 'INFO',
        error: 'SerializeError',
        value: e.message,
        message: e.message,
        trace: e.stack,
      });
      this._setIsOnline(false);
      return false;
    }

    this._previousServerFilter = syncResp.filter;
    this._previousServerSize = syncResp.size;
    const config = getOvvioConfig();

    if (syncResp.buildVersion !== config.version) {
      // TODO: Save uncommitted changes
      if (config.debug) {
        location.reload();
      } else {
        this._setIsOnline(false);
      }
      //
    }

    this.afterMessageSent(reqMsg);

    let persistedCount = 0;
    if (syncResp.values.length) {
      const start = performance.now();
      persistedCount = await this.persistPeerValues(syncResp.values);
      log({
        severity: 'METRIC',
        name: 'CommitsPersistTime',
        value: performance.now() - start,
        unit: 'Milliseconds',
      });
      log({
        severity: 'METRIC',
        name: 'CommitsPersistCount',
        value: persistedCount,
        unit: 'Count',
      });
    }
    if (this.closed) {
      return false;
    }

    // if (persistedCount > 0 || this.needsReplication()) {
    //   this.touch();
    // }
    this._setIsOnline(true);
    if (this.status !== startingStatus) {
      this.emit(EVENT_STATUS_CHANGED);
    }
    return true;
  }

  /**
   * Returns a promise that completes when both peers have reached consensus.
   * This method is probabilistic and fakes the appearance of a steady state
   * between this client and the server. It's intended to be used in back-office
   * and diagnostics tools, and not in app-to-server or server-to-server
   * communication (which rely on indefinite polling loop).
   */
  async sync(): Promise<void> {
    // const syncConfig = this.syncConfig;
    const cycleCount = this.syncCycles;
    // We need to do a minimum number of successful sync cycles in order to make
    // sure everything is sync'ed. Also need to make sure we don't have any
    // local commits that our peer doesn't have (local changes or peer recovery).
    let i = 0;
    do {
      if (await this.sendSyncMessage()) {
        ++i;
      }
    } while (!this.closed && i <= cycleCount /*|| this.needsReplication()*/);
  }

  needsReplication(): boolean {
    const serverFilter = this._previousServerFilter;
    if (!serverFilter) {
      return false;
    }
    for (const id of this.localIds()) {
      if (!serverFilter.has(id)) {
        return true;
      }
    }
    return false;
  }

  touch(): void {
    if (!this._scheduled || !this.ready) {
      return;
    }
    this._timer.reset();
    this._timer.schedule();
  }

  close() {
    this.stopSyncing();
    this._closed = true;
    this._setIsOnline(false);
  }

  protected afterMessageSent(msg: SyncMessage<ValueType>): void {}
}<|MERGE_RESOLUTION|>--- conflicted
+++ resolved
@@ -191,18 +191,11 @@
     }
     const startingStatus = this.status;
     const priority =
-<<<<<<< HEAD
       this.storage !== 'events' &&
       (this.storage === 'sys' ||
         this.storage === 'user' ||
         this.needsReplication());
-    const reqMsg = await this.buildSyncMessage(priority);
-=======
-      this.storage === 'sys' ||
-      this.storage === 'user' ||
-      this.needsReplication();
     const reqMsg = await this.buildSyncMessage(true);
->>>>>>> 3ef4fda0
 
     let syncResp: SyncMessage<ValueType>;
     try {

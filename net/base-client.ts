<<<<<<< HEAD
import EventEmitter from 'eventemitter3';
import { EaseInOutSineTimer } from '../base/timer.ts';
import { BloomFilter } from '../base/bloom.ts';
import { SyncMessage, SyncValueType } from './message.ts';
import { retry } from '../base/time.ts';
import { log } from '../logging/log.ts';
import {
  JSONCyclicalDecoder,
  JSONCyclicalEncoder,
} from '../base/core-types/encoding/json.ts';
import { MovingAverage } from '../base/math.ts';
import { getOvvioConfig } from '../server/config.ts';
import { VersionNumber } from '../base/version-number.ts';
=======
import EventEmitter from "https://esm.sh/eventemitter3@4.0.7";
import { EaseInOutSineTimer } from "../base/timer.ts";
import { BloomFilter } from "../base/bloom.ts";
import { SyncMessage, SyncValueType } from "./message.ts";
import { retry } from "../base/time.ts";
import { log } from "../logging/log.ts";
import {
  JSONCyclicalDecoder,
  JSONCyclicalEncoder,
} from "../base/core-types/encoding/json.ts";
import { MovingAverage } from "../base/math.ts";
import { VersionNumber } from "../defs.ts";
>>>>>>> 58d5a76e

export interface SyncConfig {
  minSyncFreqMs: number;
  maxSyncFreqMs: number;
  syncDurationMs: number;
}

export const kSyncConfigClient: SyncConfig = {
  minSyncFreqMs: 300,
  maxSyncFreqMs: 3000,
  syncDurationMs: 2000,
};

export const kSyncConfigServer: SyncConfig = {
  minSyncFreqMs: 100,
  maxSyncFreqMs: 60000,
  syncDurationMs: 300,
};

export function syncConfigGetCycles(
  config: SyncConfig,
  actualSyncFreqMs = 0
): number {
  return Math.floor(
    config.syncDurationMs / Math.max(actualSyncFreqMs, config.minSyncFreqMs)
  );
}

<<<<<<< HEAD
export type ClientStatus = 'idle' | 'sync' | 'offline';

export const EVENT_STATUS_CHANGED = 'status_changed';
export const EVENT_PROTOCOL_VERSION_CHANGED = 'protocol_version_changed';
=======
export const EVENT_ONLINE_STATUS_CHANGED = "online_changed";
export const EVENT_PROTOCOL_VERSION_CHANGED = "protocol_version_changed";
>>>>>>> 58d5a76e

export interface BaseClientStorage {
  close(): void;
}

/**
 * A base class for sync channel clients. This class takes care of everything
 * but interacting with the values themselves. It takes care of adaptive timing,
 * network errors, and other book keeping.
 *
 * Storage and encoding of values are left for concrete subclasses.
 */
export abstract class BaseClient<
  ValueType extends SyncValueType
> extends EventEmitter {
  private readonly _timer: EaseInOutSineTimer;
  private readonly _serverUrl: string;
  private readonly _syncConfig: SyncConfig;
  private readonly _syncFreqAvg: MovingAverage;
  private _previousServerFilter: BloomFilter | undefined;
  private _previousServerSize: number;
  private _connectionOnline = true;
  private _serverVersionNumber: VersionNumber | undefined;
  private _ready: boolean;
  private _scheduled: boolean;
  private _closed = false;

  constructor(serverUrl: string, syncConfig: SyncConfig) {
    super();
    this._serverUrl = serverUrl;
    this._syncConfig = syncConfig;
    this._timer = new EaseInOutSineTimer(
      syncConfig.minSyncFreqMs,
      syncConfig.maxSyncFreqMs,
      syncConfig.maxSyncFreqMs * 3,
      async () => {
        try {
          await this.sendSyncMessage();
        } catch (e) {
          log({
            severity: "INFO",
            error: "UnknownSyncError",
            message: e.message,
            trace: e.stack,
          });
        }
      },
      true,
      "Sync timer"
    );
    this._syncFreqAvg = new MovingAverage(
      syncConfigGetCycles(this.syncConfig) * 2
    );
    this._previousServerSize = 0;
    this._ready = false;
    this._scheduled = false;
  }

  get serverUrl(): string {
    return this.serverUrl;
  }

  get isOnline(): boolean {
    return this._connectionOnline;
  }

  get status(): ClientStatus {
    if (!this.isOnline) {
      return 'offline';
    }
    return this.needsReplication() ? 'sync' : 'idle';
  }

  get previousServerFilter(): BloomFilter | undefined {
    return this._previousServerFilter;
  }

  get previousServerSize(): number {
    return this._previousServerSize;
  }

  get syncConfig(): SyncConfig {
    return this._syncConfig;
  }

  get syncCycles(): number {
    return syncConfigGetCycles(this.syncConfig, this._syncFreqAvg.currentValue);
  }

  get serverVersion(): VersionNumber {
    return this._serverVersionNumber || getOvvioConfig().version;
  }

  private set serverVersion(v: VersionNumber) {
    if (this._serverVersionNumber !== v) {
      this._serverVersionNumber = v;
      this.emit(EVENT_PROTOCOL_VERSION_CHANGED);
    }
  }

  get ready(): boolean {
    return this._ready && !this.closed;
  }

  protected set ready(f: boolean) {
    if (f !== this._ready) {
      this._ready = f;
      if (this._scheduled) {
        if (f) {
          this._timer.schedule();
        } else {
          this.stopSyncing();
        }
      }
    }
  }

  get closed(): boolean {
    return this._closed;
  }

  protected abstract buildSyncMessage(): SyncMessage<ValueType>;
  protected abstract persistPeerValues(values: ValueType[]): Promise<number>;
  abstract localIds(): Iterable<string>;

  private _setIsOnline(value: boolean): void {
    if (value !== this._connectionOnline) {
      this._connectionOnline = value;
      this.emit(EVENT_STATUS_CHANGED);
    }
  }

  startSyncing(): typeof this {
    if (!this._scheduled) {
      this._scheduled = true;
      if (this.ready) {
        this._timer.schedule();
      }
    }
    return this;
  }

  stopSyncing(): typeof this {
    this._timer.unschedule();
    this._timer.reset();
    this._scheduled = false;
    return this;
  }

  private async sendSyncMessage(): Promise<void> {
    if (this.closed) {
      return;
    }
    const startingStatus = this.status;
    const syncConfig = this._syncConfig;
    const reqMsg = this.buildSyncMessage();
    const msg = JSONCyclicalEncoder.serialize(reqMsg);
    let respText: string | undefined;
    try {
      const start = performance.now();
      respText = await retry(async () => {
        const resp = await fetch(this._serverUrl, {
          method: "POST",
          headers: {
            "Content-Type": "application/json",
          },
          body: JSON.stringify(msg),
        });
        return await resp.text();
      }, syncConfig.minSyncFreqMs);

      if (this.closed) {
        return;
      }

      const syncDurationMs = performance.now() - start;
      this._syncFreqAvg.addValue(syncDurationMs);
      log({
        severity: "INFO",
        name: "PeerResponseTime",
        value: syncDurationMs,
        unit: "Milliseconds",
        url: this._serverUrl,
      });
    } catch (e) {
      log({
        severity: "INFO",
        error: "FetchError",
        message: e.message,
        trace: e.stack,
        url: this._serverUrl,
      });
    }
    //TODO: Prom instance

    if (!respText) {
      this._setIsOnline(false);
      return;
    }
    let syncResp: typeof reqMsg;
    try {
      const json = JSON.parse(respText);
      syncResp = new SyncMessage({ decoder: new JSONCyclicalDecoder(json) });
    } catch (e) {
      log({
        severity: "INFO",
        error: "SerializeError",
        value: respText,
        message: e.message,
        trace: e.stack,
      });
      this._setIsOnline(false);
      return;
    }

    this._previousServerFilter = syncResp.filter;
    this._previousServerSize = syncResp.size;
    const config = getOvvioConfig();

    if (syncResp.buildVersion !== config.version) {
      // TODO: Save uncomitted changes
      if (config.debug) {
        location.reload();
      } else {
        this._setIsOnline(false);
      }
      //
    }

    let persistedCount = 0;
    if (syncResp.values.length) {
      const start = performance.now();
      // persistedCount = repo.persistCommits(syncResp.commits).length;
      persistedCount = await this.persistPeerValues(syncResp.values);
      log({
        severity: "INFO",
        name: "CommitsPersistTime",
        value: performance.now() - start,
        unit: "Milliseconds",
      });
      log({
        severity: "INFO",
        name: "CommitsPersistCount",
        value: persistedCount,
        unit: "Count",
      });
    }
    if (this.closed) {
      return;
    }
    if (persistedCount > 0 || this.needsReplication()) {
      this.touch();
    }
    this._setIsOnline(true);
    if (this.status !== startingStatus) {
      this.emit(EVENT_STATUS_CHANGED);
    }
  }

  /**
   * Returns a promise that completes when both peers have reached consensus.
   * This method is probabilistic and fakes the appearance of a steady state
   * between this client and the server. It's intended to be used in back-office
   * and diagnostics tools, and not in app-to-server or server-to-server
   * communication (which rely on indefinite polling loop).
   */
  async sync(): Promise<void> {
    const syncConfig = this._syncConfig;
    const cycleCount = syncConfigGetCycles(syncConfig) + 1;
    // We need to do a minimum number of successful sync cycles in order to make
    // sure everything is sync'ed. Also need to make sure we don't have any
    // local commits that our peer doesn't have (local changes or peer recovery)
    let i = 0;
    do {
      await this.sendSyncMessage();
      ++i;
    } while (!this.closed && (i < cycleCount || this.needsReplication()));
  }

  needsReplication(): boolean {
    const serverFilter = this._previousServerFilter;
    if (!serverFilter) {
      return true;
    }
    for (const id of this.localIds()) {
      if (!serverFilter.has(id)) {
        return true;
      }
    }
    return false;
  }

  touch(): void {
    // this._timer.unschedule();
    // this.sendSyncMessage();
    this._timer.reset();
    this._timer.schedule();
  }

  close() {
    this.stopSyncing();
    this._closed = true;
    this._setIsOnline(false);
  }
}<|MERGE_RESOLUTION|>--- conflicted
+++ resolved
@@ -1,4 +1,3 @@
-<<<<<<< HEAD
 import EventEmitter from 'eventemitter3';
 import { EaseInOutSineTimer } from '../base/timer.ts';
 import { BloomFilter } from '../base/bloom.ts';
@@ -12,20 +11,6 @@
 import { MovingAverage } from '../base/math.ts';
 import { getOvvioConfig } from '../server/config.ts';
 import { VersionNumber } from '../base/version-number.ts';
-=======
-import EventEmitter from "https://esm.sh/eventemitter3@4.0.7";
-import { EaseInOutSineTimer } from "../base/timer.ts";
-import { BloomFilter } from "../base/bloom.ts";
-import { SyncMessage, SyncValueType } from "./message.ts";
-import { retry } from "../base/time.ts";
-import { log } from "../logging/log.ts";
-import {
-  JSONCyclicalDecoder,
-  JSONCyclicalEncoder,
-} from "../base/core-types/encoding/json.ts";
-import { MovingAverage } from "../base/math.ts";
-import { VersionNumber } from "../defs.ts";
->>>>>>> 58d5a76e
 
 export interface SyncConfig {
   minSyncFreqMs: number;
@@ -54,15 +39,10 @@
   );
 }
 
-<<<<<<< HEAD
 export type ClientStatus = 'idle' | 'sync' | 'offline';
 
 export const EVENT_STATUS_CHANGED = 'status_changed';
 export const EVENT_PROTOCOL_VERSION_CHANGED = 'protocol_version_changed';
-=======
-export const EVENT_ONLINE_STATUS_CHANGED = "online_changed";
-export const EVENT_PROTOCOL_VERSION_CHANGED = "protocol_version_changed";
->>>>>>> 58d5a76e
 
 export interface BaseClientStorage {
   close(): void;
@@ -103,15 +83,15 @@
           await this.sendSyncMessage();
         } catch (e) {
           log({
-            severity: "INFO",
-            error: "UnknownSyncError",
+            severity: 'INFO',
+            error: 'UnknownSyncError',
             message: e.message,
             trace: e.stack,
           });
         }
       },
       true,
-      "Sync timer"
+      'Sync timer'
     );
     this._syncFreqAvg = new MovingAverage(
       syncConfigGetCycles(this.syncConfig) * 2
@@ -225,9 +205,9 @@
       const start = performance.now();
       respText = await retry(async () => {
         const resp = await fetch(this._serverUrl, {
-          method: "POST",
+          method: 'POST',
           headers: {
-            "Content-Type": "application/json",
+            'Content-Type': 'application/json',
           },
           body: JSON.stringify(msg),
         });
@@ -241,16 +221,16 @@
       const syncDurationMs = performance.now() - start;
       this._syncFreqAvg.addValue(syncDurationMs);
       log({
-        severity: "INFO",
-        name: "PeerResponseTime",
+        severity: 'INFO',
+        name: 'PeerResponseTime',
         value: syncDurationMs,
-        unit: "Milliseconds",
+        unit: 'Milliseconds',
         url: this._serverUrl,
       });
     } catch (e) {
       log({
-        severity: "INFO",
-        error: "FetchError",
+        severity: 'INFO',
+        error: 'FetchError',
         message: e.message,
         trace: e.stack,
         url: this._serverUrl,
@@ -268,8 +248,8 @@
       syncResp = new SyncMessage({ decoder: new JSONCyclicalDecoder(json) });
     } catch (e) {
       log({
-        severity: "INFO",
-        error: "SerializeError",
+        severity: 'INFO',
+        error: 'SerializeError',
         value: respText,
         message: e.message,
         trace: e.stack,
@@ -298,16 +278,16 @@
       // persistedCount = repo.persistCommits(syncResp.commits).length;
       persistedCount = await this.persistPeerValues(syncResp.values);
       log({
-        severity: "INFO",
-        name: "CommitsPersistTime",
+        severity: 'INFO',
+        name: 'CommitsPersistTime',
         value: performance.now() - start,
-        unit: "Milliseconds",
-      });
-      log({
-        severity: "INFO",
-        name: "CommitsPersistCount",
+        unit: 'Milliseconds',
+      });
+      log({
+        severity: 'INFO',
+        name: 'CommitsPersistCount',
         value: persistedCount,
-        unit: "Count",
+        unit: 'Count',
       });
     }
     if (this.closed) {

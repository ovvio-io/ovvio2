--- conflicted
+++ resolved
@@ -7,15 +7,9 @@
 ## WebApp
 
 1. Install packup - https://github.com/kt3k/packup
-<<<<<<< HEAD
-2. Run `packup -s web-app/public --import-map=./import-map.json serve web-app/src/index.html`
-
-For debugging, use `packup -s web-app/public --import-map=./import-map-dev.json serve web-app/src/index.html`
-=======
 2. Run `packup --import-map=./import-map.json -s ./web-app/src/public serve web-app/src/index.html`
 
 For debugging, use `packup --import-map=./import-map-dev.json -s ./web-app/src/public serve web-app/src/index.html`
->>>>>>> d03511b6
 
 Note: In the final version we'll have our server build and serve the app
 dynamically, thus skipping the need for packup.
@@ -33,11 +27,7 @@
 The admin CLI allows you to connect to a specific repository, replicate it
 locally, and perform manual manipulation of the repository data.
 
-<<<<<<< HEAD
-`deno run -A --unstable cli/admin.ts -s <http(s)://server.url/data/wsId>/sync`
-=======
 `deno run --no-lock -A --unstable cli/admin.ts -s <http(s)://server.url/data/wsId>`
->>>>>>> d03511b6
 
 The CLI will immediately replicate the remote repository locally, then enter
 an interactive mode.
